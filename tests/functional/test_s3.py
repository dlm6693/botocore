--- conflicted
+++ resolved
@@ -15,15 +15,10 @@
 
 import pytest
 
-<<<<<<< HEAD
-from tests import temporary_file
-from tests import unittest, mock, BaseSessionTest, create_session, ClientHTTPStubber
-=======
 from tests import (
-    create_session, mock, temporary_file, requires_crt, unittest,
+    create_session, mock, temporary_file, unittest,
     BaseSessionTest, ClientHTTPStubber, FreezeTime
 )
->>>>>>> d75a9650
 
 import botocore.session
 from botocore.config import Config
