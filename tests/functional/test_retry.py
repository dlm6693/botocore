# Copyright 2017 Amazon.com, Inc. or its affiliates. All Rights Reserved.
#
# Licensed under the Apache License, Version 2.0 (the "License"). You
# may not use this file except in compliance with the License. A copy of
# the License is located at
#
# http://aws.amazon.com/apache2.0/
#
# or in the "license" file accompanying this file. This file is
# distributed on an "AS IS" BASIS, WITHOUT WARRANTIES OR CONDITIONS OF
# ANY KIND, either express or implied. See the License for the specific
# language governing permissions and limitations under the License.
import contextlib
import json
from tests import BaseSessionTest, mock, ClientHTTPStubber

from botocore.exceptions import ClientError
from botocore.config import Config


class BaseRetryTest(BaseSessionTest):
    def setUp(self):
        super(BaseRetryTest, self).setUp()
        self.region = 'us-west-2'
        self.sleep_patch = mock.patch('time.sleep')
        self.sleep_patch.start()

    def tearDown(self):
        super(BaseRetryTest, self).tearDown()
        self.sleep_patch.stop()

    @contextlib.contextmanager
    def assert_will_retry_n_times(self, client, num_retries,
                                  status=500, body=b'{}'):
        num_responses = num_retries + 1
        if not isinstance(body, bytes):
<<<<<<< HEAD
            body = json.dumps(body).encode('utf-8')
=======
            body = json.dumps(body).encode()
>>>>>>> fb2f1261
        with ClientHTTPStubber(client) as http_stubber:
            for _ in range(num_responses):
                http_stubber.add_response(status=status, body=body)
            with self.assertRaisesRegexp(
                    ClientError, 'reached max retries: %s' % num_retries):
                yield
            self.assertEqual(len(http_stubber.requests), num_responses)

<<<<<<< HEAD
    def create_client_with_retry_config(self, service, retry_mode='standard',
                                        max_attempts=None):
        retries = {'mode': retry_mode}
        if max_attempts is not None:
            retries['max_attempts'] = max_attempts
        client = self.session.create_client(
            service, self.region, config=Config(retries=retries))
        return client

    def test_can_override_only_max_attempts(self):
=======

class TestLegacyRetry(BaseRetryTest):
    def test_can_override_max_attempts(self):
>>>>>>> fb2f1261
        client = self.session.create_client(
            'dynamodb', self.region, config=Config(
                retries={'max_attempts': 2}))
        with self.assert_will_retry_n_times(client, 1):
            client.list_tables()

    def test_do_not_attempt_retries(self):
        client = self.create_client_with_retry_config(
            'dynamodb', max_attempts=1)
        with self.assert_will_retry_n_times(client, 0):
            client.list_tables()

    def test_setting_max_attempts_does_not_set_for_other_clients(self):
        # Make one client with max attempts configured.
        self.create_client_with_retry_config(
            'dynamodb', max_attempts=1)

        # Make another client that has no custom retry configured.
        client = self.session.create_client('codecommit', self.region)
        # It should use the default max retries, which should be two retries
        # for this service.
        with self.assert_will_retry_n_times(client, 2):
            client.list_repositories()

    def test_set_max_attempts_on_session(self):
        self.session.set_default_client_config(
            Config(retries={'max_attempts': 2}))
        # Max attempts should be inherited from the session.
        client = self.session.create_client('codecommit', self.region)
        with self.assert_will_retry_n_times(client, 1):
            client.list_repositories()

    def test_can_clobber_max_attempts_on_session(self):
        self.session.set_default_client_config(
            Config(retries={'max_attempts': 5}))
        # Max attempts should override the session's configured max attempts.
        client = self.session.create_client(
            'codecommit', self.region, config=Config(
<<<<<<< HEAD
                retries={'max_attempts': 3}))
        with self.assert_will_retry_n_times(client, 2):
            client.list_repositories()

    def test_standard_mode_has_default_3_retries(self):
        client = self.create_client_with_retry_config(
=======
                retries={'max_attempts': 0}))
        with self.assert_will_retry_n_times(client, 0):
            client.list_repositories()


class TestRetriesV2(BaseRetryTest):
    def create_client_with_retry_mode(self, service, retry_mode,
                                      max_attempts=None):
        retries = {'mode': retry_mode}
        if max_attempts is not None:
            retries['total_max_attempts'] = max_attempts
        client = self.session.create_client(
            service, self.region, config=Config(retries=retries))
        return client

    def test_standard_mode_has_default_3_retries(self):
        client = self.create_client_with_retry_mode(
>>>>>>> fb2f1261
            'dynamodb', retry_mode='standard')
        with self.assert_will_retry_n_times(client, 2):
            client.list_tables()

    def test_standard_mode_can_configure_max_attempts(self):
<<<<<<< HEAD
        client = self.create_client_with_retry_config(
=======
        client = self.create_client_with_retry_mode(
>>>>>>> fb2f1261
            'dynamodb', retry_mode='standard', max_attempts=5)
        with self.assert_will_retry_n_times(client, 4):
            client.list_tables()

    def test_no_retry_needed_standard_mode(self):
<<<<<<< HEAD
        client = self.create_client_with_retry_config(
=======
        client = self.create_client_with_retry_mode(
>>>>>>> fb2f1261
            'dynamodb', retry_mode='standard')
        with ClientHTTPStubber(client) as http_stubber:
            http_stubber.add_response(status=200, body=b'{}')
            client.list_tables()

    def test_standard_mode_retry_throttling_error(self):
<<<<<<< HEAD
        client = self.create_client_with_retry_config(
=======
        client = self.create_client_with_retry_mode(
>>>>>>> fb2f1261
            'dynamodb', retry_mode='standard')
        error_body = {
            "__type": "ThrottlingException",
            "message": "Error"
        }
        with self.assert_will_retry_n_times(client, 2,
                                            status=400,
                                            body=error_body):
            client.list_tables()

    def test_standard_mode_retry_transient_error(self):
<<<<<<< HEAD
        client = self.create_client_with_retry_config(
=======
        client = self.create_client_with_retry_mode(
>>>>>>> fb2f1261
            'dynamodb', retry_mode='standard')
        with self.assert_will_retry_n_times(client, 2, status=502):
            client.list_tables()

<<<<<<< HEAD
    def test_can_exhaust_default_retry_quota(self):
        # Quota of 500 / 5 retry costs == 100 retry attempts
        # 100 retry attempts / 2 retries per API call == 50 client calls
        client = self.create_client_with_retry_config(
=======
    def test_adaptive_mode_still_retries_errors(self):
        # Verify that adaptive mode is just adding on to standard mode.
        client = self.create_client_with_retry_mode(
            'dynamodb', retry_mode='adaptive')
        with self.assert_will_retry_n_times(client, 2):
            client.list_tables()

    def test_adaptive_mode_retry_transient_error(self):
        client = self.create_client_with_retry_mode(
            'dynamodb', retry_mode='adaptive')
        with self.assert_will_retry_n_times(client, 2, status=502):
            client.list_tables()

    def test_can_exhaust_default_retry_quota(self):
        # Quota of 500 / 5 retry costs == 100 retry attempts
        # 100 retry attempts / 2 retries per API call == 50 client calls
        client = self.create_client_with_retry_mode(
>>>>>>> fb2f1261
            'dynamodb', retry_mode='standard')
        for i in range(50):
            with self.assert_will_retry_n_times(client, 2, status=502):
                client.list_tables()
        # Now on the 51th attempt we should see quota errors, which we can
        # verify by looking at the request metadata.
        with ClientHTTPStubber(client) as http_stubber:
            http_stubber.add_response(status=502, body=b'{}')
            with self.assertRaises(ClientError) as e:
                client.list_tables()
        self.assertTrue(
            e.exception.response['ResponseMetadata'].get('RetryQuotaReached')
        )<|MERGE_RESOLUTION|>--- conflicted
+++ resolved
@@ -18,15 +18,15 @@
 from botocore.config import Config
 
 
-class BaseRetryTest(BaseSessionTest):
+class TestRetry(BaseSessionTest):
     def setUp(self):
-        super(BaseRetryTest, self).setUp()
+        super(TestRetry, self).setUp()
         self.region = 'us-west-2'
         self.sleep_patch = mock.patch('time.sleep')
         self.sleep_patch.start()
 
     def tearDown(self):
-        super(BaseRetryTest, self).tearDown()
+        super(TestRetry, self).tearDown()
         self.sleep_patch.stop()
 
     @contextlib.contextmanager
@@ -34,11 +34,7 @@
                                   status=500, body=b'{}'):
         num_responses = num_retries + 1
         if not isinstance(body, bytes):
-<<<<<<< HEAD
             body = json.dumps(body).encode('utf-8')
-=======
-            body = json.dumps(body).encode()
->>>>>>> fb2f1261
         with ClientHTTPStubber(client) as http_stubber:
             for _ in range(num_responses):
                 http_stubber.add_response(status=status, body=body)
@@ -47,7 +43,6 @@
                 yield
             self.assertEqual(len(http_stubber.requests), num_responses)
 
-<<<<<<< HEAD
     def create_client_with_retry_config(self, service, retry_mode='standard',
                                         max_attempts=None):
         retries = {'mode': retry_mode}
@@ -58,11 +53,6 @@
         return client
 
     def test_can_override_only_max_attempts(self):
-=======
-
-class TestLegacyRetry(BaseRetryTest):
-    def test_can_override_max_attempts(self):
->>>>>>> fb2f1261
         client = self.session.create_client(
             'dynamodb', self.region, config=Config(
                 retries={'max_attempts': 2}))
@@ -101,63 +91,31 @@
         # Max attempts should override the session's configured max attempts.
         client = self.session.create_client(
             'codecommit', self.region, config=Config(
-<<<<<<< HEAD
                 retries={'max_attempts': 3}))
         with self.assert_will_retry_n_times(client, 2):
             client.list_repositories()
 
     def test_standard_mode_has_default_3_retries(self):
         client = self.create_client_with_retry_config(
-=======
-                retries={'max_attempts': 0}))
-        with self.assert_will_retry_n_times(client, 0):
-            client.list_repositories()
-
-
-class TestRetriesV2(BaseRetryTest):
-    def create_client_with_retry_mode(self, service, retry_mode,
-                                      max_attempts=None):
-        retries = {'mode': retry_mode}
-        if max_attempts is not None:
-            retries['total_max_attempts'] = max_attempts
-        client = self.session.create_client(
-            service, self.region, config=Config(retries=retries))
-        return client
-
-    def test_standard_mode_has_default_3_retries(self):
-        client = self.create_client_with_retry_mode(
->>>>>>> fb2f1261
             'dynamodb', retry_mode='standard')
         with self.assert_will_retry_n_times(client, 2):
             client.list_tables()
 
     def test_standard_mode_can_configure_max_attempts(self):
-<<<<<<< HEAD
         client = self.create_client_with_retry_config(
-=======
-        client = self.create_client_with_retry_mode(
->>>>>>> fb2f1261
             'dynamodb', retry_mode='standard', max_attempts=5)
         with self.assert_will_retry_n_times(client, 4):
             client.list_tables()
 
     def test_no_retry_needed_standard_mode(self):
-<<<<<<< HEAD
         client = self.create_client_with_retry_config(
-=======
-        client = self.create_client_with_retry_mode(
->>>>>>> fb2f1261
             'dynamodb', retry_mode='standard')
         with ClientHTTPStubber(client) as http_stubber:
             http_stubber.add_response(status=200, body=b'{}')
             client.list_tables()
 
     def test_standard_mode_retry_throttling_error(self):
-<<<<<<< HEAD
         client = self.create_client_with_retry_config(
-=======
-        client = self.create_client_with_retry_mode(
->>>>>>> fb2f1261
             'dynamodb', retry_mode='standard')
         error_body = {
             "__type": "ThrottlingException",
@@ -169,39 +127,15 @@
             client.list_tables()
 
     def test_standard_mode_retry_transient_error(self):
-<<<<<<< HEAD
         client = self.create_client_with_retry_config(
-=======
-        client = self.create_client_with_retry_mode(
->>>>>>> fb2f1261
             'dynamodb', retry_mode='standard')
-        with self.assert_will_retry_n_times(client, 2, status=502):
-            client.list_tables()
-
-<<<<<<< HEAD
-    def test_can_exhaust_default_retry_quota(self):
-        # Quota of 500 / 5 retry costs == 100 retry attempts
-        # 100 retry attempts / 2 retries per API call == 50 client calls
-        client = self.create_client_with_retry_config(
-=======
-    def test_adaptive_mode_still_retries_errors(self):
-        # Verify that adaptive mode is just adding on to standard mode.
-        client = self.create_client_with_retry_mode(
-            'dynamodb', retry_mode='adaptive')
-        with self.assert_will_retry_n_times(client, 2):
-            client.list_tables()
-
-    def test_adaptive_mode_retry_transient_error(self):
-        client = self.create_client_with_retry_mode(
-            'dynamodb', retry_mode='adaptive')
         with self.assert_will_retry_n_times(client, 2, status=502):
             client.list_tables()
 
     def test_can_exhaust_default_retry_quota(self):
         # Quota of 500 / 5 retry costs == 100 retry attempts
         # 100 retry attempts / 2 retries per API call == 50 client calls
-        client = self.create_client_with_retry_mode(
->>>>>>> fb2f1261
+        client = self.create_client_with_retry_config(
             'dynamodb', retry_mode='standard')
         for i in range(50):
             with self.assert_will_retry_n_times(client, 2, status=502):
