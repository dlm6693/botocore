--- conflicted
+++ resolved
@@ -32,11 +32,7 @@
 import mock
 import pytest
 
-<<<<<<< HEAD
-=======
-from tests import mock, FreezeTime
-
->>>>>>> d75a9650
+from tests import FreezeTime
 import botocore.auth
 import botocore.crt.auth
 from botocore.awsrequest import AWSRequest
@@ -107,17 +103,9 @@
 
 
 @pytest.mark.parametrize("test_case", generate_test_cases())
+@FreezeTime(module=botocore.auth.datetime, date=DATE)
 def test_crt_signature_version_4(test_case):
-    datetime_patcher = mock.patch.object(
-        botocore.auth.datetime, 'datetime',
-        mock.Mock(wraps=datetime.datetime)
-    )
-    mocked_datetime = datetime_patcher.start()
-    mocked_datetime.utcnow.return_value = DATE
-
     _test_crt_signature_version_4(test_case)
-
-    datetime_patcher.stop()
 
 
 def create_request_from_raw_request(raw_request):
