--- conflicted
+++ resolved
@@ -189,7 +189,6 @@
         # Otherwise we'll get signature errors.
         self.assertEqual(request.auth_path, '/bucket/key.txt')
 
-<<<<<<< HEAD
     def test_register_retry_for_handlers_with_no_endpoint_prefix(self):
         no_endpoint_prefix = {'metadata': {}}
         session = mock.Mock()
@@ -222,7 +221,7 @@
                                               service_name='foo')
         session.register.assert_called_with('needs-retry.foo', mock.ANY,
                                             unique_id='retry-config-foo')
-=======
+
     def test_dns_style_not_used_for_get_bucket_location(self):
         endpoint = mock.Mock(region_name='us-west-2')
         original_url = 'https://s3-us-west-2.amazonaws.com/bucket?location'
@@ -235,7 +234,6 @@
         # The request url should not have been modified because this is
         # a request for GetBucketLocation.
         self.assertEqual(request.url, original_url)
->>>>>>> e630f2db
 
 
 class TestRetryHandlerOrder(BaseSessionTest):
