--- conflicted
+++ resolved
@@ -26,11 +26,9 @@
 from botocore.exceptions import InvalidExpressionError, ConfigNotFound
 from botocore.exceptions import ClientError, ConnectionClosedError
 from botocore.exceptions import InvalidDNSNameError, MetadataRetrievalError
-<<<<<<< HEAD
 from botocore.exceptions import PendingAuthorizationExpiredError
 from botocore.model import ServiceModel
 from botocore.session import Session
-=======
 from botocore.exceptions import ReadTimeoutError
 from botocore.exceptions import ConnectTimeoutError
 from botocore.exceptions import UnsupportedS3ArnError
@@ -38,7 +36,6 @@
 from botocore.model import ServiceModel
 from botocore.model import OperationModel
 from botocore.regions import EndpointResolver
->>>>>>> 13362410
 from botocore.utils import ensure_boolean
 from botocore.utils import is_json_value_header
 from botocore.utils import remove_dot_segments
@@ -72,14 +69,11 @@
 from botocore.utils import S3EndpointSetter
 from botocore.utils import ContainerMetadataFetcher
 from botocore.utils import InstanceMetadataFetcher
-<<<<<<< HEAD
 from botocore.utils import SSOTokenFetcher
 from botocore.utils import SSOTokenLoader
 from botocore.exceptions import SSOTokenLoadError
-=======
 from botocore.utils import IMDSFetcher
 from botocore.utils import BadIMDSRequestError
->>>>>>> 13362410
 from botocore.model import DenormalizedStructureBuilder
 from botocore.model import ShapeResolver
 from botocore.stub import Stubber
@@ -2345,7 +2339,93 @@
         result = InstanceMetadataFetcher().retrieve_iam_role_credentials()
         self.assertEqual(result, {})
 
-<<<<<<< HEAD
+    def test_token_is_included(self):
+        user_agent = 'my-user-agent'
+        self.add_get_token_imds_response(token='token')
+        self.add_get_role_name_imds_response()
+        self.add_get_credentials_imds_response()
+
+        result = InstanceMetadataFetcher(
+            user_agent=user_agent).retrieve_iam_role_credentials()
+
+        # Check that subsequent calls after getting the token include the token.
+        self.assertEqual(self._send.call_count, 3)
+        for call in self._send.call_args_list[1:]:
+            self.assertEqual(call[0][0].headers['x-aws-ec2-metadata-token'], 'token')
+        self.assertEqual(result, self._expected_creds)
+
+    def test_metadata_token_not_supported_404(self):
+        user_agent = 'my-user-agent'
+        self.add_imds_response(b'', status_code=404)
+        self.add_get_role_name_imds_response()
+        self.add_get_credentials_imds_response()
+
+        result = InstanceMetadataFetcher(
+            user_agent=user_agent).retrieve_iam_role_credentials()
+
+        for call in self._send.call_args_list[1:]:
+            self.assertNotIn('x-aws-ec2-metadata-token', call[0][0].headers)
+        self.assertEqual(result, self._expected_creds)
+
+    def test_metadata_token_not_supported_403(self):
+        user_agent = 'my-user-agent'
+        self.add_imds_response(b'', status_code=403)
+        self.add_get_role_name_imds_response()
+        self.add_get_credentials_imds_response()
+
+        result = InstanceMetadataFetcher(
+            user_agent=user_agent).retrieve_iam_role_credentials()
+
+        for call in self._send.call_args_list[1:]:
+            self.assertNotIn('x-aws-ec2-metadata-token', call[0][0].headers)
+        self.assertEqual(result, self._expected_creds)
+
+    def test_metadata_token_not_supported_405(self):
+        user_agent = 'my-user-agent'
+        self.add_imds_response(b'', status_code=405)
+        self.add_get_role_name_imds_response()
+        self.add_get_credentials_imds_response()
+
+        result = InstanceMetadataFetcher(
+            user_agent=user_agent).retrieve_iam_role_credentials()
+
+        for call in self._send.call_args_list[1:]:
+            self.assertNotIn('x-aws-ec2-metadata-token', call[0][0].headers)
+        self.assertEqual(result, self._expected_creds)
+
+    def test_metadata_token_not_supported_timeout(self):
+        user_agent = 'my-user-agent'
+        self.add_imds_connection_error(ReadTimeoutError(endpoint_url='url'))
+        self.add_get_role_name_imds_response()
+        self.add_get_credentials_imds_response()
+
+        result = InstanceMetadataFetcher(
+            user_agent=user_agent).retrieve_iam_role_credentials()
+
+        for call in self._send.call_args_list[1:]:
+            self.assertNotIn('x-aws-ec2-metadata-token', call[0][0].headers)
+        self.assertEqual(result, self._expected_creds)
+
+    def test_token_not_supported_exhaust_retries(self):
+        user_agent = 'my-user-agent'
+        self.add_imds_connection_error(ConnectTimeoutError(endpoint_url='url'))
+        self.add_get_role_name_imds_response()
+        self.add_get_credentials_imds_response()
+
+        result = InstanceMetadataFetcher(
+            user_agent=user_agent).retrieve_iam_role_credentials()
+
+        for call in self._send.call_args_list[1:]:
+            self.assertNotIn('x-aws-ec2-metadata-token', call[0][0].headers)
+        self.assertEqual(result, self._expected_creds)
+
+    def test_metadata_token_bad_request_yields_no_credentials(self):
+        user_agent = 'my-user-agent'
+        self.add_imds_response(b'', status_code=400)
+        result = InstanceMetadataFetcher(
+            user_agent=user_agent).retrieve_iam_role_credentials()
+        self.assertEqual(result, {})
+
 
 class TestSSOTokenFetcher(unittest.TestCase):
     def setUp(self):
@@ -2678,92 +2758,4 @@
     def test_can_handle_invalid_cache(self):
         self.cache[self.cache_key] = {}
         with self.assertRaises(SSOTokenLoadError):
-            access_token = self.loader(self.start_url)
-=======
-    def test_token_is_included(self):
-        user_agent = 'my-user-agent'
-        self.add_get_token_imds_response(token='token')
-        self.add_get_role_name_imds_response()
-        self.add_get_credentials_imds_response()
-
-        result = InstanceMetadataFetcher(
-            user_agent=user_agent).retrieve_iam_role_credentials()
-
-        # Check that subsequent calls after getting the token include the token.
-        self.assertEqual(self._send.call_count, 3)
-        for call in self._send.call_args_list[1:]:
-            self.assertEqual(call[0][0].headers['x-aws-ec2-metadata-token'], 'token')
-        self.assertEqual(result, self._expected_creds)
-
-    def test_metadata_token_not_supported_404(self):
-        user_agent = 'my-user-agent'
-        self.add_imds_response(b'', status_code=404)
-        self.add_get_role_name_imds_response()
-        self.add_get_credentials_imds_response()
-
-        result = InstanceMetadataFetcher(
-            user_agent=user_agent).retrieve_iam_role_credentials()
-
-        for call in self._send.call_args_list[1:]:
-            self.assertNotIn('x-aws-ec2-metadata-token', call[0][0].headers)
-        self.assertEqual(result, self._expected_creds)
-
-    def test_metadata_token_not_supported_403(self):
-        user_agent = 'my-user-agent'
-        self.add_imds_response(b'', status_code=403)
-        self.add_get_role_name_imds_response()
-        self.add_get_credentials_imds_response()
-
-        result = InstanceMetadataFetcher(
-            user_agent=user_agent).retrieve_iam_role_credentials()
-
-        for call in self._send.call_args_list[1:]:
-            self.assertNotIn('x-aws-ec2-metadata-token', call[0][0].headers)
-        self.assertEqual(result, self._expected_creds)
-
-    def test_metadata_token_not_supported_405(self):
-        user_agent = 'my-user-agent'
-        self.add_imds_response(b'', status_code=405)
-        self.add_get_role_name_imds_response()
-        self.add_get_credentials_imds_response()
-
-        result = InstanceMetadataFetcher(
-            user_agent=user_agent).retrieve_iam_role_credentials()
-
-        for call in self._send.call_args_list[1:]:
-            self.assertNotIn('x-aws-ec2-metadata-token', call[0][0].headers)
-        self.assertEqual(result, self._expected_creds)
-
-    def test_metadata_token_not_supported_timeout(self):
-        user_agent = 'my-user-agent'
-        self.add_imds_connection_error(ReadTimeoutError(endpoint_url='url'))
-        self.add_get_role_name_imds_response()
-        self.add_get_credentials_imds_response()
-
-        result = InstanceMetadataFetcher(
-            user_agent=user_agent).retrieve_iam_role_credentials()
-
-        for call in self._send.call_args_list[1:]:
-            self.assertNotIn('x-aws-ec2-metadata-token', call[0][0].headers)
-        self.assertEqual(result, self._expected_creds)
-
-    def test_token_not_supported_exhaust_retries(self):
-        user_agent = 'my-user-agent'
-        self.add_imds_connection_error(ConnectTimeoutError(endpoint_url='url'))
-        self.add_get_role_name_imds_response()
-        self.add_get_credentials_imds_response()
-
-        result = InstanceMetadataFetcher(
-            user_agent=user_agent).retrieve_iam_role_credentials()
-
-        for call in self._send.call_args_list[1:]:
-            self.assertNotIn('x-aws-ec2-metadata-token', call[0][0].headers)
-        self.assertEqual(result, self._expected_creds)
-
-    def test_metadata_token_bad_request_yields_no_credentials(self):
-        user_agent = 'my-user-agent'
-        self.add_imds_response(b'', status_code=400)
-        result = InstanceMetadataFetcher(
-            user_agent=user_agent).retrieve_iam_role_credentials()
-        self.assertEqual(result, {})
->>>>>>> 13362410
+            access_token = self.loader(self.start_url)