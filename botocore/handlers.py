# Copyright 2012-2014 Amazon.com, Inc. or its affiliates. All Rights Reserved.
#
# Licensed under the Apache License, Version 2.0 (the "License"). You
# may not use this file except in compliance with the License. A copy of
# the License is located at
#
# http://aws.amazon.com/apache2.0/
#
# or in the "license" file accompanying this file. This file is
# distributed on an "AS IS" BASIS, WITHOUT WARRANTIES OR CONDITIONS OF
# ANY KIND, either express or implied. See the License for the specific
# language governing permissions and limitations under the License.

"""Builtin event handlers.

This module contains builtin handlers for events emitted by botocore.
"""

import base64
import logging
import copy
import re
import warnings
import uuid

from botocore.compat import (
    unquote, json, six, unquote_str, ensure_bytes, get_md5,
    MD5_AVAILABLE, OrderedDict, urlsplit, urlunsplit, XMLParseError,
    ETree,
)
from botocore.docs.utils import AutoPopulatedParam
from botocore.docs.utils import HideParamFromOperations
from botocore.docs.utils import AppendParamDocumentation
from botocore.signers import add_generate_presigned_url
from botocore.signers import add_generate_presigned_post
from botocore.signers import add_generate_db_auth_token
from botocore.exceptions import ParamValidationError
from botocore.exceptions import AliasConflictParameterError
from botocore.exceptions import UnsupportedTLSVersionWarning
from botocore.exceptions import MissingServiceIdError
from botocore.utils import percent_encode, SAFE_CHARS
from botocore.utils import switch_host_with_param
from botocore.utils import hyphenize_service_id
from botocore.utils import conditionally_calculate_md5

from botocore import utils
import botocore
import botocore.auth


logger = logging.getLogger(__name__)

REGISTER_FIRST = object()
REGISTER_LAST = object()
# From the S3 docs:
# The rules for bucket names in the US Standard region allow bucket names
# to be as long as 255 characters, and bucket names can contain any
# combination of uppercase letters, lowercase letters, numbers, periods
# (.), hyphens (-), and underscores (_).
VALID_BUCKET = re.compile(r'^[a-zA-Z0-9.\-_]{1,255}$')
_ACCESSPOINT_ARN = (
    r'^arn:(aws).*:s3:[a-z\-0-9]+:[0-9]{12}:accesspoint[/:]'
    r'[a-zA-Z0-9\-]{1,63}$'
)
_OUTPOST_ARN = (
    r'^arn:(aws).*:s3-outposts:[a-z\-0-9]+:[0-9]{12}:outpost[/:]'
    r'[a-zA-Z0-9\-]{1,63}[/:]accesspoint[/:][a-zA-Z0-9\-]{1,63}$'
)
VALID_S3_ARN = re.compile('|'.join([_ACCESSPOINT_ARN, _OUTPOST_ARN]))
VERSION_ID_SUFFIX = re.compile(r'\?versionId=[^\s]+$')

SERVICE_NAME_ALIASES = {
    'runtime.sagemaker': 'sagemaker-runtime'
}


def handle_service_name_alias(service_name, **kwargs):
    return SERVICE_NAME_ALIASES.get(service_name, service_name)


def check_for_200_error(response, **kwargs):
    # From: http://docs.aws.amazon.com/AmazonS3/latest/API/RESTObjectCOPY.html
    # There are two opportunities for a copy request to return an error. One
    # can occur when Amazon S3 receives the copy request and the other can
    # occur while Amazon S3 is copying the files. If the error occurs before
    # the copy operation starts, you receive a standard Amazon S3 error. If the
    # error occurs during the copy operation, the error response is embedded in
    # the 200 OK response. This means that a 200 OK response can contain either
    # a success or an error. Make sure to design your application to parse the
    # contents of the response and handle it appropriately.
    #
    # So this handler checks for this case.  Even though the server sends a
    # 200 response, conceptually this should be handled exactly like a
    # 500 response (with respect to raising exceptions, retries, etc.)
    # We're connected *before* all the other retry logic handlers, so as long
    # as we switch the error code to 500, we'll retry the error as expected.
    if response is None:
        # A None response can happen if an exception is raised while
        # trying to retrieve the response.  See Endpoint._get_response().
        return
    http_response, parsed = response
    if _looks_like_special_case_error(http_response):
        logger.debug("Error found for response with 200 status code, "
                     "errors: %s, changing status code to "
                     "500.", parsed)
        http_response.status_code = 500


def _looks_like_special_case_error(http_response):
    if http_response.status_code == 200:
        try:
            parser = ETree.XMLParser(
                target=ETree.TreeBuilder(),
                encoding='utf-8')
            parser.feed(http_response.content)
            root = parser.close()
        except XMLParseError:
            # In cases of network disruptions, we may end up with a partial
            # streamed response from S3. We need to treat these cases as
            # 500 Service Errors and try again.
            return True
        if root.tag == 'Error':
            return True
    return False


def set_operation_specific_signer(context, signing_name, **kwargs):
    """ Choose the operation-specific signer.

    Individual operations may have a different auth type than the service as a
    whole. This will most often manifest as operations that should not be
    authenticated at all, but can include other auth modes such as sigv4
    without body signing.
    """
    auth_type = context.get('auth_type')

    # Auth type will be None if the operation doesn't have a configured auth
    # type.
    if not auth_type:
        return

    # Auth type will be the string value 'none' if the operation should not
    # be signed at all.
    if auth_type == 'none':
        return botocore.UNSIGNED

    if auth_type.startswith('v4'):
        signature_version = 'v4'
        if signing_name == 's3':
            signature_version = 's3v4'

        # If the operation needs an unsigned body, we set additional context
        # allowing the signer to be aware of this.
        if auth_type == 'v4-unsigned-body':
            context['payload_signing_enabled'] = False

        return signature_version


def decode_console_output(parsed, **kwargs):
    if 'Output' in parsed:
        try:
            # We're using 'replace' for errors because it is
            # possible that console output contains non string
            # chars we can't utf-8 decode.
            value = base64.b64decode(six.b(parsed['Output'])).decode(
                'utf-8', 'replace')
            parsed['Output'] = value
        except (ValueError, TypeError, AttributeError):
            logger.debug('Error decoding base64', exc_info=True)


def generate_idempotent_uuid(params, model, **kwargs):
    for name in model.idempotent_members:
        if name not in params:
            params[name] = str(uuid.uuid4())
            logger.debug("injecting idempotency token (%s) into param '%s'." %
                         (params[name], name))


def decode_quoted_jsondoc(value):
    try:
        value = json.loads(unquote(value))
    except (ValueError, TypeError):
        logger.debug('Error loading quoted JSON', exc_info=True)
    return value


def json_decode_template_body(parsed, **kwargs):
    if 'TemplateBody' in parsed:
        try:
            value = json.loads(
                parsed['TemplateBody'], object_pairs_hook=OrderedDict)
            parsed['TemplateBody'] = value
        except (ValueError, TypeError):
            logger.debug('error loading JSON', exc_info=True)


def validate_bucket_name(params, **kwargs):
    if 'Bucket' not in params:
        return
    bucket = params['Bucket']
    if not VALID_BUCKET.search(bucket) and not VALID_S3_ARN.search(bucket):
        error_msg = (
            'Invalid bucket name "%s": Bucket name must match '
            'the regex "%s" or be an ARN matching the regex "%s"' % (
                bucket, VALID_BUCKET.pattern, VALID_S3_ARN.pattern))
        raise ParamValidationError(report=error_msg)


def sse_md5(params, **kwargs):
    """
    S3 server-side encryption requires the encryption key to be sent to the
    server base64 encoded, as well as a base64-encoded MD5 hash of the
    encryption key. This handler does both if the MD5 has not been set by
    the caller.
    """
    _sse_md5(params, 'SSECustomer')


def copy_source_sse_md5(params, **kwargs):
    """
    S3 server-side encryption requires the encryption key to be sent to the
    server base64 encoded, as well as a base64-encoded MD5 hash of the
    encryption key. This handler does both if the MD5 has not been set by
    the caller specifically if the parameter is for the copy-source sse-c key.
    """
    _sse_md5(params, 'CopySourceSSECustomer')


def _sse_md5(params, sse_member_prefix='SSECustomer'):
    if not _needs_s3_sse_customization(params, sse_member_prefix):
        return

    sse_key_member = sse_member_prefix + 'Key'
    sse_md5_member = sse_member_prefix + 'KeyMD5'
    key_as_bytes = params[sse_key_member]
    if isinstance(key_as_bytes, six.text_type):
        key_as_bytes = key_as_bytes.encode('utf-8')
    key_md5_str = base64.b64encode(
        get_md5(key_as_bytes).digest()).decode('utf-8')
    key_b64_encoded = base64.b64encode(key_as_bytes).decode('utf-8')
    params[sse_key_member] = key_b64_encoded
    params[sse_md5_member] = key_md5_str


def _needs_s3_sse_customization(params, sse_member_prefix):
    return (params.get(sse_member_prefix + 'Key') is not None and
            sse_member_prefix + 'KeyMD5' not in params)


def disable_signing(**kwargs):
    """
    This handler disables request signing by setting the signer
    name to a special sentinel value.
    """
    return botocore.UNSIGNED


def add_expect_header(model, params, **kwargs):
    if model.http.get('method', '') not in ['PUT', 'POST']:
        return
    if 'body' in params:
        body = params['body']
        if hasattr(body, 'read'):
            # Any file like object will use an expect 100-continue
            # header regardless of size.
            logger.debug("Adding expect 100 continue header to request.")
            params['headers']['Expect'] = '100-continue'


class DeprecatedServiceDocumenter(object):
    def __init__(self, replacement_service_name):
        self._replacement_service_name = replacement_service_name

    def inject_deprecation_notice(self, section, event_name, **kwargs):
        section.style.start_important()
        section.write('This service client is deprecated. Please use ')
        section.style.ref(
            self._replacement_service_name,
            self._replacement_service_name,
        )
        section.write(' instead.')
        section.style.end_important()


def document_copy_source_form(section, event_name, **kwargs):
    if 'request-example' in event_name:
        parent = section.get_section('structure-value')
        param_line = parent.get_section('CopySource')
        value_portion = param_line.get_section('member-value')
        value_portion.clear_text()
        value_portion.write("'string' or {'Bucket': 'string', "
                            "'Key': 'string', 'VersionId': 'string'}")
    elif 'request-params' in event_name:
        param_section = section.get_section('CopySource')
        type_section = param_section.get_section('param-type')
        type_section.clear_text()
        type_section.write(':type CopySource: str or dict')
        doc_section = param_section.get_section('param-documentation')
        doc_section.clear_text()
        doc_section.write(
            "The name of the source bucket, key name of the source object, "
            "and optional version ID of the source object.  You can either "
            "provide this value as a string or a dictionary.  The "
            "string form is {bucket}/{key} or "
            "{bucket}/{key}?versionId={versionId} if you want to copy a "
            "specific version.  You can also provide this value as a "
            "dictionary.  The dictionary format is recommended over "
            "the string format because it is more explicit.  The dictionary "
            "format is: {'Bucket': 'bucket', 'Key': 'key', 'VersionId': 'id'}."
            "  Note that the VersionId key is optional and may be omitted."
            " To specify an S3 access point, provide the access point"
            " ARN for the ``Bucket`` key in the copy source dictionary. If you"
            " want to provide the copy source for an S3 access point as a"
            " string instead of a dictionary, the ARN provided must be the"
            " full S3 access point object ARN"
            " (i.e. {accesspoint_arn}/object/{key})"
        )


def handle_copy_source_param(params, **kwargs):
    """Convert CopySource param for CopyObject/UploadPartCopy.

    This handler will deal with two cases:

        * CopySource provided as a string.  We'll make a best effort
          to URL encode the key name as required.  This will require
          parsing the bucket and version id from the CopySource value
          and only encoding the key.
        * CopySource provided as a dict.  In this case we're
          explicitly given the Bucket, Key, and VersionId so we're
          able to encode the key and ensure this value is serialized
          and correctly sent to S3.

    """
    source = params.get('CopySource')
    if source is None:
        # The call will eventually fail but we'll let the
        # param validator take care of this.  It will
        # give a better error message.
        return
    if isinstance(source, six.string_types):
        params['CopySource'] = _quote_source_header(source)
    elif isinstance(source, dict):
        params['CopySource'] = _quote_source_header_from_dict(source)


def _quote_source_header_from_dict(source_dict):
    try:
        bucket = source_dict['Bucket']
        key = source_dict['Key']
        version_id = source_dict.get('VersionId')
        if VALID_S3_ARN.search(bucket):
            final = '%s/object/%s' % (bucket, key)
        else:
            final = '%s/%s' % (bucket, key)
    except KeyError as e:
        raise ParamValidationError(
            report='Missing required parameter: %s' % str(e))
    final = percent_encode(final, safe=SAFE_CHARS + '/')
    if version_id is not None:
        final += '?versionId=%s' % version_id
    return final


def _quote_source_header(value):
    result = VERSION_ID_SUFFIX.search(value)
    if result is None:
        return percent_encode(value, safe=SAFE_CHARS + '/')
    else:
        first, version_id = value[:result.start()], value[result.start():]
        return percent_encode(first, safe=SAFE_CHARS + '/') + version_id


def _get_cross_region_presigned_url(request_signer, request_dict, model,
                                    source_region, destination_region):
    # The better way to do this is to actually get the
    # endpoint_resolver and get the endpoint_url given the
    # source region.  In this specific case, we know that
    # we can safely replace the dest region with the source
    # region because of the supported EC2 regions, but in
    # general this is not a safe assumption to make.
    # I think eventually we should try to plumb through something
    # that allows us to resolve endpoints from regions.
    request_dict_copy = copy.deepcopy(request_dict)
    request_dict_copy['body']['DestinationRegion'] = destination_region
    request_dict_copy['url'] = request_dict['url'].replace(
        destination_region, source_region)
    request_dict_copy['method'] = 'GET'
    request_dict_copy['headers'] = {}
    return request_signer.generate_presigned_url(
        request_dict_copy, region_name=source_region,
        operation_name=model.name)


def _get_presigned_url_source_and_destination_regions(request_signer, params):
    # Gets the source and destination regions to be used
    destination_region = request_signer._region_name
    source_region = params.get('SourceRegion')
    return source_region, destination_region


def inject_presigned_url_ec2(params, request_signer, model, **kwargs):
    # The customer can still provide this, so we should pass if they do.
    if 'PresignedUrl' in params['body']:
        return
    src, dest = _get_presigned_url_source_and_destination_regions(
        request_signer, params['body'])
    url = _get_cross_region_presigned_url(
        request_signer, params, model, src, dest)
    params['body']['PresignedUrl'] = url
    # EC2 Requires that the destination region be sent over the wire in
    # addition to the source region.
    params['body']['DestinationRegion'] = dest


def inject_presigned_url_rds(params, request_signer, model, **kwargs):
    # SourceRegion is not required for RDS operations, so it's possible that
    # it isn't set. In that case it's probably a local copy so we don't need
    # to do anything else.
    if 'SourceRegion' not in params['body']:
        return

    src, dest = _get_presigned_url_source_and_destination_regions(
        request_signer, params['body'])

    # Since SourceRegion isn't actually modeled for RDS, it needs to be
    # removed from the request params before we send the actual request.
    del params['body']['SourceRegion']

    if 'PreSignedUrl' in params['body']:
        return

    url = _get_cross_region_presigned_url(
        request_signer, params, model, src, dest)
    params['body']['PreSignedUrl'] = url


def json_decode_policies(parsed, model, **kwargs):
    # Any time an IAM operation returns a policy document
    # it is a string that is json that has been urlencoded,
    # i.e urlencode(json.dumps(policy_document)).
    # To give users something more useful, we will urldecode
    # this value and json.loads() the result so that they have
    # the policy document as a dictionary.
    output_shape = model.output_shape
    if output_shape is not None:
        _decode_policy_types(parsed, model.output_shape)


def _decode_policy_types(parsed, shape):
    # IAM consistently uses the policyDocumentType shape to indicate
    # strings that have policy documents.
    shape_name = 'policyDocumentType'
    if shape.type_name == 'structure':
        for member_name, member_shape in shape.members.items():
            if member_shape.type_name == 'string' and \
                    member_shape.name == shape_name and \
                    member_name in parsed:
                parsed[member_name] = decode_quoted_jsondoc(
                    parsed[member_name])
            elif member_name in parsed:
                _decode_policy_types(parsed[member_name], member_shape)
    if shape.type_name == 'list':
        shape_member = shape.member
        for item in parsed:
            _decode_policy_types(item, shape_member)


def parse_get_bucket_location(parsed, http_response, **kwargs):
    # s3.GetBucketLocation cannot be modeled properly.  To
    # account for this we just manually parse the XML document.
    # The "parsed" passed in only has the ResponseMetadata
    # filled out.  This handler will fill in the LocationConstraint
    # value.
    if http_response.raw is None:
        return
    response_body = http_response.content
    parser = ETree.XMLParser(
        target=ETree.TreeBuilder(),
        encoding='utf-8')
    parser.feed(response_body)
    root = parser.close()
    region = root.text
    parsed['LocationConstraint'] = region


def base64_encode_user_data(params, **kwargs):
    if 'UserData' in params:
        if isinstance(params['UserData'], six.text_type):
            # Encode it to bytes if it is text.
            params['UserData'] = params['UserData'].encode('utf-8')
        params['UserData'] = base64.b64encode(
            params['UserData']).decode('utf-8')


def document_base64_encoding(param):
    description = ('**This value will be base64 encoded automatically. Do '
                   'not base64 encode this value prior to performing the '
                   'operation.**')
    append = AppendParamDocumentation(param, description)
    return append.append_documentation


def validate_ascii_metadata(params, **kwargs):
    """Verify S3 Metadata only contains ascii characters.

    From: http://docs.aws.amazon.com/AmazonS3/latest/dev/UsingMetadata.html

    "Amazon S3 stores user-defined metadata in lowercase. Each name, value pair
    must conform to US-ASCII when using REST and UTF-8 when using SOAP or
    browser-based uploads via POST."

    """
    metadata = params.get('Metadata')
    if not metadata or not isinstance(metadata, dict):
        # We have to at least type check the metadata as a dict type
        # because this handler is called before param validation.
        # We'll go ahead and return because the param validator will
        # give a descriptive error message for us.
        # We might need a post-param validation event.
        return
    for key, value in metadata.items():
        try:
            key.encode('ascii')
            value.encode('ascii')
        except UnicodeEncodeError as e:
            error_msg = (
                'Non ascii characters found in S3 metadata '
                'for key "%s", value: "%s".  \nS3 metadata can only '
                'contain ASCII characters. ' % (key, value)
            )
            raise ParamValidationError(
                report=error_msg)


def fix_route53_ids(params, model, **kwargs):
    """
    Check for and split apart Route53 resource IDs, setting
    only the last piece. This allows the output of one operation
    (e.g. ``'foo/1234'``) to be used as input in another
    operation (e.g. it expects just ``'1234'``).
    """
    input_shape = model.input_shape
    if not input_shape or not hasattr(input_shape, 'members'):
        return

    members = [name for (name, shape) in input_shape.members.items()
               if shape.name in ['ResourceId', 'DelegationSetId']]

    for name in members:
        if name in params:
            orig_value = params[name]
            params[name] = orig_value.split('/')[-1]
            logger.debug('%s %s -> %s', name, orig_value, params[name])


def inject_account_id(params, **kwargs):
    if params.get('accountId') is None:
        # Glacier requires accountId, but allows you
        # to specify '-' for the current owners account.
        # We add this default value if the user does not
        # provide the accountId as a convenience.
        params['accountId'] = '-'


def add_glacier_version(model, params, **kwargs):
    request_dict = params
    request_dict['headers']['x-amz-glacier-version'] = model.metadata[
        'apiVersion']


def add_accept_header(model, params, **kwargs):
    if params['headers'].get('Accept', None) is None:
        request_dict = params
        request_dict['headers']['Accept'] = 'application/json'


def add_glacier_checksums(params, **kwargs):
    """Add glacier checksums to the http request.

    This will add two headers to the http request:

        * x-amz-content-sha256
        * x-amz-sha256-tree-hash

    These values will only be added if they are not present
    in the HTTP request.

    """
    request_dict = params
    headers = request_dict['headers']
    body = request_dict['body']
    if isinstance(body, six.binary_type):
        # If the user provided a bytes type instead of a file
        # like object, we're temporarily create a BytesIO object
        # so we can use the util functions to calculate the
        # checksums which assume file like objects.  Note that
        # we're not actually changing the body in the request_dict.
        body = six.BytesIO(body)
    starting_position = body.tell()
    if 'x-amz-content-sha256' not in headers:
        headers['x-amz-content-sha256'] = utils.calculate_sha256(
            body, as_hex=True)
    body.seek(starting_position)
    if 'x-amz-sha256-tree-hash' not in headers:
        headers['x-amz-sha256-tree-hash'] = utils.calculate_tree_hash(body)
    body.seek(starting_position)


def document_glacier_tree_hash_checksum():
    doc = '''
        This is a required field.

        Ideally you will want to compute this value with checksums from
        previous uploaded parts, using the algorithm described in
        `Glacier documentation <http://docs.aws.amazon.com/amazonglacier/latest/dev/checksum-calculations.html>`_.

        But if you prefer, you can also use botocore.utils.calculate_tree_hash()
        to compute it from raw file by::

            checksum = calculate_tree_hash(open('your_file.txt', 'rb'))

        '''
    return AppendParamDocumentation('checksum', doc).append_documentation


def document_cloudformation_get_template_return_type(section, event_name, **kwargs):
    if 'response-params' in event_name:
        template_body_section = section.get_section('TemplateBody')
        type_section = template_body_section.get_section('param-type')
        type_section.clear_text()
        type_section.write('(*dict*) --')
    elif 'response-example' in event_name:
        parent = section.get_section('structure-value')
        param_line = parent.get_section('TemplateBody')
        value_portion = param_line.get_section('member-value')
        value_portion.clear_text()
        value_portion.write('{}')


def switch_host_machinelearning(request, **kwargs):
    switch_host_with_param(request, 'PredictEndpoint')


def check_openssl_supports_tls_version_1_2(**kwargs):
    import ssl
    try:
        openssl_version_tuple = ssl.OPENSSL_VERSION_INFO
        if openssl_version_tuple < (1, 0, 1):
            warnings.warn(
                'Currently installed openssl version: %s does not '
                'support TLS 1.2, which is required for use of iot-data. '
                'Please use python installed with openssl version 1.0.1 or '
                'higher.' % (ssl.OPENSSL_VERSION),
                UnsupportedTLSVersionWarning
            )
    # We cannot check the openssl version on python2.6, so we should just
    # pass on this conveniency check.
    except AttributeError:
        pass


def change_get_to_post(request, **kwargs):
    # This is useful when we need to change a potentially large GET request
    # into a POST with x-www-form-urlencoded encoding.
    if request.method == 'GET' and '?' in request.url:
        request.headers['Content-Type'] = 'application/x-www-form-urlencoded'
        request.method = 'POST'
        request.url, request.data = request.url.split('?', 1)


def set_list_objects_encoding_type_url(params, context, **kwargs):
    if 'EncodingType' not in params:
        # We set this context so that we know it wasn't the customer that
        # requested the encoding.
        context['encoding_type_auto_set'] = True
        params['EncodingType'] = 'url'


def decode_list_object(parsed, context, **kwargs):
    # This is needed because we are passing url as the encoding type. Since the
    # paginator is based on the key, we need to handle it before it can be
    # round tripped.
    #
    # From the documentation: If you specify encoding-type request parameter,
    # Amazon S3 includes this element in the response, and returns encoded key
    # name values in the following response elements:
    # Delimiter, Marker, Prefix, NextMarker, Key.
    _decode_list_object(
        top_level_keys=['Delimiter', 'Marker', 'NextMarker'],
        nested_keys=[('Contents', 'Key'), ('CommonPrefixes', 'Prefix')],
        parsed=parsed,
        context=context
    )


def decode_list_object_v2(parsed, context, **kwargs):
    # From the documentation: If you specify encoding-type request parameter,
    # Amazon S3 includes this element in the response, and returns encoded key
    # name values in the following response elements:
    # Delimiter, Prefix, ContinuationToken, Key, and StartAfter.
    _decode_list_object(
        top_level_keys=['Delimiter', 'Prefix', 'StartAfter'],
        nested_keys=[('Contents', 'Key'), ('CommonPrefixes', 'Prefix')],
        parsed=parsed,
        context=context
    )


def decode_list_object_versions(parsed, context, **kwargs):
    # From the documentation: If you specify encoding-type request parameter,
    # Amazon S3 includes this element in the response, and returns encoded key
    # name values in the following response elements:
    # KeyMarker, NextKeyMarker, Prefix, Key, and Delimiter.
    _decode_list_object(
        top_level_keys=[
            'KeyMarker',
            'NextKeyMarker',
            'Prefix',
            'Delimiter',
        ],
        nested_keys=[
            ('Versions', 'Key'),
            ('DeleteMarkers', 'Key'),
            ('CommonPrefixes', 'Prefix'),
        ],
        parsed=parsed,
        context=context
    )


def _decode_list_object(top_level_keys, nested_keys, parsed, context):
    if parsed.get('EncodingType') == 'url' and \
                    context.get('encoding_type_auto_set'):
        # URL decode top-level keys in the response if present.
        for key in top_level_keys:
            if key in parsed:
                parsed[key] = unquote_str(parsed[key])
        # URL decode nested keys from the response if present.
        for (top_key, child_key) in nested_keys:
            if top_key in parsed:
                for member in parsed[top_key]:
                    member[child_key] = unquote_str(member[child_key])


def convert_body_to_file_like_object(params, **kwargs):
    if 'Body' in params:
        if isinstance(params['Body'], six.string_types):
            params['Body'] = six.BytesIO(ensure_bytes(params['Body']))
        elif isinstance(params['Body'], six.binary_type):
            params['Body'] = six.BytesIO(params['Body'])


def _add_parameter_aliases(handler_list):
    # Mapping of original parameter to parameter alias.
    # The key is <service>.<operation>.parameter
    # The first part of the key is used for event registration.
    # The last part is the original parameter name and the value is the
    # alias to expose in documentation.
    aliases = {
        'ec2.*.Filter': 'Filters',
        'cloudwatch-logs.CreateExportTask.from': 'fromTime',
        'cloudsearch-domain.Search.return': 'returnFields'
    }

    for original, new_name in aliases.items():
        event_portion, original_name = original.rsplit('.', 1)
        parameter_alias = ParameterAlias(original_name, new_name)

        # Add the handlers to the list of handlers.
        # One handler is to handle when users provide the alias.
        # The other handler is to update the documentation to show only
        # the alias.
        parameter_build_event_handler_tuple = (
            'before-parameter-build.' + event_portion,
            parameter_alias.alias_parameter_in_call,
            REGISTER_FIRST
        )
        docs_event_handler_tuple = (
            'docs.*.' + event_portion + '.complete-section',
            parameter_alias.alias_parameter_in_documentation)
        handler_list.append(parameter_build_event_handler_tuple)
        handler_list.append(docs_event_handler_tuple)


class ParameterAlias(object):
    def __init__(self, original_name, alias_name):
        self._original_name = original_name
        self._alias_name = alias_name

    def alias_parameter_in_call(self, params, model, **kwargs):
        if model.input_shape:
            # Only consider accepting the alias if it is modeled in the
            # input shape.
            if self._original_name in model.input_shape.members:
                if self._alias_name in params:
                    if self._original_name in params:
                        raise AliasConflictParameterError(
                            original=self._original_name,
                            alias=self._alias_name,
                            operation=model.name
                        )
                    # Remove the alias parameter value and use the old name
                    # instead.
                    params[self._original_name] = params.pop(self._alias_name)

    def alias_parameter_in_documentation(self, event_name, section, **kwargs):
        if event_name.startswith('docs.request-params'):
            if self._original_name not in section.available_sections:
                return
            # Replace the name for parameter type
            param_section = section.get_section(self._original_name)
            param_type_section = param_section.get_section('param-type')
            self._replace_content(param_type_section)

            # Replace the name for the parameter description
            param_name_section = param_section.get_section('param-name')
            self._replace_content(param_name_section)
        elif event_name.startswith('docs.request-example'):
            section = section.get_section('structure-value')
            if self._original_name not in section.available_sections:
                return
            # Replace the name for the example
            param_section = section.get_section(self._original_name)
            self._replace_content(param_section)

    def _replace_content(self, section):
        content = section.getvalue().decode('utf-8')
        updated_content = content.replace(
            self._original_name, self._alias_name)
        section.clear_text()
        section.write(updated_content)


class ClientMethodAlias(object):
    def __init__(self, actual_name):
        """ Aliases a non-extant method to an existing method.

        :param actual_name: The name of the method that actually exists on
            the client.
        """
        self._actual = actual_name

    def __call__(self, client, **kwargs):
        return getattr(client, self._actual)


# TODO: Remove this class as it is no longer used
class HeaderToHostHoister(object):
    """Takes a header and moves it to the front of the hoststring.
    """
    _VALID_HOSTNAME = re.compile(r'(?!-)[a-z\d-]{1,63}(?<!-)$', re.IGNORECASE)

    def __init__(self, header_name):
        self._header_name = header_name

    def hoist(self, params, **kwargs):
        """Hoist a header to the hostname.

        Hoist a header to the beginning of the hostname with a suffix "." after
        it. The original header should be removed from the header map. This
        method is intended to be used as a target for the before-call event.
        """
        if self._header_name not in params['headers']:
            return
        header_value = params['headers'][self._header_name]
        self._ensure_header_is_valid_host(header_value)
        original_url = params['url']
        new_url = self._prepend_to_host(original_url, header_value)
        params['url'] = new_url

    def _ensure_header_is_valid_host(self, header):
        match = self._VALID_HOSTNAME.match(header)
        if not match:
            raise ParamValidationError(report=(
                'Hostnames must contain only - and alphanumeric characters, '
                'and between 1 and 63 characters long.'
            ))

    def _prepend_to_host(self, url, prefix):
        url_components = urlsplit(url)
        parts = url_components.netloc.split('.')
        parts = [prefix] + parts
        new_netloc = '.'.join(parts)
        new_components = (
            url_components.scheme,
            new_netloc,
            url_components.path,
            url_components.query,
            ''
        )
        new_url = urlunsplit(new_components)
        return new_url


def inject_api_version_header_if_needed(model, params, **kwargs):
    if not model.is_endpoint_discovery_operation:
        return
    params['headers']['x-amz-api-version'] = model.service_model.api_version


def remove_lex_v2_start_conversation(class_attributes, **kwargs):
    """Operation requires h2 which is currently unsupported in Python"""
    if 'start_conversation' in class_attributes:
        del class_attributes['start_conversation']


# This is a list of (event_name, handler).
# When a Session is created, everything in this list will be
# automatically registered with that Session.

BUILTIN_HANDLERS = [
    ('choose-service-name', handle_service_name_alias),
    ('getattr.mturk.list_hi_ts_for_qualification_type',
     ClientMethodAlias('list_hits_for_qualification_type')),
    ('before-parameter-build.s3.UploadPart',
     convert_body_to_file_like_object, REGISTER_LAST),
    ('before-parameter-build.s3.PutObject',
     convert_body_to_file_like_object, REGISTER_LAST),
    ('creating-client-class', add_generate_presigned_url),
    ('creating-client-class.s3', add_generate_presigned_post),
<<<<<<< HEAD
    ('creating-client-class.iot-data-plane',
     check_openssl_supports_tls_version_1_2),
=======
    ('creating-client-class.iot-data', check_openssl_supports_tls_version_1_2),
    ('creating-client-class.lex-runtime-v2', remove_lex_v2_start_conversation),
>>>>>>> 50a2db87
    ('after-call.iam', json_decode_policies),

    ('after-call.ec2.GetConsoleOutput', decode_console_output),
    ('after-call.cloudformation.GetTemplate', json_decode_template_body),
    ('after-call.s3.GetBucketLocation', parse_get_bucket_location),

    ('before-parameter-build', generate_idempotent_uuid),

    ('before-parameter-build.s3', validate_bucket_name),

    ('before-parameter-build.s3.ListObjects',
     set_list_objects_encoding_type_url),
    ('before-parameter-build.s3.ListObjectsV2',
     set_list_objects_encoding_type_url),
    ('before-parameter-build.s3.ListObjectVersions',
     set_list_objects_encoding_type_url),
    ('before-parameter-build.s3.CopyObject',
     handle_copy_source_param),
    ('before-parameter-build.s3.UploadPartCopy',
     handle_copy_source_param),
    ('before-parameter-build.s3.CopyObject', validate_ascii_metadata),
    ('before-parameter-build.s3.PutObject', validate_ascii_metadata),
    ('before-parameter-build.s3.CreateMultipartUpload',
     validate_ascii_metadata),
    ('docs.*.s3.CopyObject.complete-section', document_copy_source_form),
    ('docs.*.s3.UploadPartCopy.complete-section', document_copy_source_form),

    ('before-call.s3', add_expect_header),
    ('before-call.glacier', add_glacier_version),
    ('before-call.api-gateway', add_accept_header),
    ('before-call.s3.PutObject', conditionally_calculate_md5),
    ('before-call.s3.UploadPart', conditionally_calculate_md5),
    ('before-call.glacier.UploadArchive', add_glacier_checksums),
    ('before-call.glacier.UploadMultipartPart', add_glacier_checksums),
    ('before-call.ec2.CopySnapshot', inject_presigned_url_ec2),
    ('request-created.machine-learning.Predict', switch_host_machinelearning),
    ('needs-retry.s3.UploadPartCopy', check_for_200_error, REGISTER_FIRST),
    ('needs-retry.s3.CopyObject', check_for_200_error, REGISTER_FIRST),
    ('needs-retry.s3.CompleteMultipartUpload', check_for_200_error,
     REGISTER_FIRST),
    ('choose-signer.cognito-identity.GetId', disable_signing),
    ('choose-signer.cognito-identity.GetOpenIdToken', disable_signing),
    ('choose-signer.cognito-identity.UnlinkIdentity', disable_signing),
    ('choose-signer.cognito-identity.GetCredentialsForIdentity',
        disable_signing),
    ('choose-signer.sts.AssumeRoleWithSAML', disable_signing),
    ('choose-signer.sts.AssumeRoleWithWebIdentity', disable_signing),
    ('choose-signer', set_operation_specific_signer),
    ('before-parameter-build.s3.HeadObject', sse_md5),
    ('before-parameter-build.s3.GetObject', sse_md5),
    ('before-parameter-build.s3.PutObject', sse_md5),
    ('before-parameter-build.s3.CopyObject', sse_md5),
    ('before-parameter-build.s3.CopyObject', copy_source_sse_md5),
    ('before-parameter-build.s3.CreateMultipartUpload', sse_md5),
    ('before-parameter-build.s3.UploadPart', sse_md5),
    ('before-parameter-build.s3.UploadPartCopy', sse_md5),
    ('before-parameter-build.s3.UploadPartCopy', copy_source_sse_md5),
    ('before-parameter-build.ec2.RunInstances', base64_encode_user_data),
    ('before-parameter-build.auto-scaling.CreateLaunchConfiguration',
     base64_encode_user_data),
    ('before-parameter-build.route-53', fix_route53_ids),
    ('before-parameter-build.glacier', inject_account_id),
    ('after-call.s3.ListObjects', decode_list_object),
    ('after-call.s3.ListObjectsV2', decode_list_object_v2),
    ('after-call.s3.ListObjectVersions', decode_list_object_versions),

    # Cloudsearchdomain search operation will be sent by HTTP POST
    ('request-created.cloudsearch-domain.Search',
     change_get_to_post),
    # Glacier documentation customizations
    ('docs.*.glacier.*.complete-section',
     AutoPopulatedParam('accountId', 'Note: this parameter is set to "-" by'
                        'default if no value is not specified.')
     .document_auto_populated_param),
    ('docs.*.glacier.UploadArchive.complete-section',
     AutoPopulatedParam('checksum').document_auto_populated_param),
    ('docs.*.glacier.UploadMultipartPart.complete-section',
     AutoPopulatedParam('checksum').document_auto_populated_param),
    ('docs.request-params.glacier.CompleteMultipartUpload.complete-section',
     document_glacier_tree_hash_checksum()),
    # Cloudformation documentation customizations
    ('docs.*.cloudformation.GetTemplate.complete-section',
     document_cloudformation_get_template_return_type),

    # UserData base64 encoding documentation customizations
    ('docs.*.ec2.RunInstances.complete-section',
     document_base64_encoding('UserData')),
    ('docs.*.auto-scaling.CreateLaunchConfiguration.complete-section',
     document_base64_encoding('UserData')),

    # EC2 CopySnapshot documentation customizations
    ('docs.*.ec2.CopySnapshot.complete-section',
     AutoPopulatedParam('PresignedUrl').document_auto_populated_param),
    ('docs.*.ec2.CopySnapshot.complete-section',
     AutoPopulatedParam('DestinationRegion').document_auto_populated_param),
    # S3 SSE documentation modifications
    ('docs.*.s3.*.complete-section',
     AutoPopulatedParam('SSECustomerKeyMD5').document_auto_populated_param),
    # S3 SSE Copy Source documentation modifications
    ('docs.*.s3.*.complete-section',
     AutoPopulatedParam(
        'CopySourceSSECustomerKeyMD5').document_auto_populated_param),
    # Add base64 information to Lambda
    ('docs.*.lambda.UpdateFunctionCode.complete-section',
     document_base64_encoding('ZipFile')),
    # The following S3 operations cannot actually accept a ContentMD5
    ('docs.*.s3.*.complete-section',
     HideParamFromOperations(
         's3', 'ContentMD5',
         ['DeleteObjects', 'PutBucketAcl', 'PutBucketCors',
          'PutBucketLifecycle', 'PutBucketLogging', 'PutBucketNotification',
          'PutBucketPolicy', 'PutBucketReplication', 'PutBucketRequestPayment',
          'PutBucketTagging', 'PutBucketVersioning', 'PutBucketWebsite',
          'PutObjectAcl']).hide_param),

    #############
    # RDS
    #############
    ('creating-client-class.rds', add_generate_db_auth_token),

    ('before-call.rds.CopyDBClusterSnapshot',
     inject_presigned_url_rds),
    ('before-call.rds.CreateDBCluster',
     inject_presigned_url_rds),
    ('before-call.rds.CopyDBSnapshot',
     inject_presigned_url_rds),
    ('before-call.rds.CreateDBInstanceReadReplica',
     inject_presigned_url_rds),
    ('before-call.rds.StartDBInstanceAutomatedBackupsReplication',
     inject_presigned_url_rds),

    # RDS PresignedUrl documentation customizations
    ('docs.*.rds.CopyDBClusterSnapshot.complete-section',
     AutoPopulatedParam('PreSignedUrl').document_auto_populated_param),
    ('docs.*.rds.CreateDBCluster.complete-section',
     AutoPopulatedParam('PreSignedUrl').document_auto_populated_param),
    ('docs.*.rds.CopyDBSnapshot.complete-section',
     AutoPopulatedParam('PreSignedUrl').document_auto_populated_param),
    ('docs.*.rds.CreateDBInstanceReadReplica.complete-section',
     AutoPopulatedParam('PreSignedUrl').document_auto_populated_param),
    ('docs.*.rds.StartDBInstanceAutomatedBackupsReplication.complete-section',
     AutoPopulatedParam('PreSignedUrl').document_auto_populated_param),

    #############
    # Neptune
    #############
    ('before-call.neptune.CopyDBClusterSnapshot',
     inject_presigned_url_rds),
    ('before-call.neptune.CreateDBCluster',
     inject_presigned_url_rds),

    # Neptune PresignedUrl documentation customizations
    ('docs.*.neptune.CopyDBClusterSnapshot.complete-section',
     AutoPopulatedParam('PreSignedUrl').document_auto_populated_param),
    ('docs.*.neptune.CreateDBCluster.complete-section',
     AutoPopulatedParam('PreSignedUrl').document_auto_populated_param),

    #############
    # DocDB
    #############
    ('before-call.docdb.CopyDBClusterSnapshot',
     inject_presigned_url_rds),
    ('before-call.docdb.CreateDBCluster',
     inject_presigned_url_rds),

    # DocDB PresignedUrl documentation customizations
    ('docs.*.docdb.CopyDBClusterSnapshot.complete-section',
     AutoPopulatedParam('PreSignedUrl').document_auto_populated_param),
    ('docs.*.docdb.CreateDBCluster.complete-section',
     AutoPopulatedParam('PreSignedUrl').document_auto_populated_param),

    ###########
    # SMS Voice
     ##########
    ('before-call', inject_api_version_header_if_needed),

]
_add_parameter_aliases(BUILTIN_HANDLERS)<|MERGE_RESOLUTION|>--- conflicted
+++ resolved
@@ -921,13 +921,9 @@
      convert_body_to_file_like_object, REGISTER_LAST),
     ('creating-client-class', add_generate_presigned_url),
     ('creating-client-class.s3', add_generate_presigned_post),
-<<<<<<< HEAD
     ('creating-client-class.iot-data-plane',
      check_openssl_supports_tls_version_1_2),
-=======
-    ('creating-client-class.iot-data', check_openssl_supports_tls_version_1_2),
     ('creating-client-class.lex-runtime-v2', remove_lex_v2_start_conversation),
->>>>>>> 50a2db87
     ('after-call.iam', json_decode_policies),
 
     ('after-call.ec2.GetConsoleOutput', decode_console_output),
