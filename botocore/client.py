--- conflicted
+++ resolved
@@ -142,42 +142,15 @@
         if client_config:
             parameter_validation = client_config.parameter_validation
         serializer = botocore.serialize.create_serializer(
-<<<<<<< HEAD
             protocol, parameter_validation)
 
-=======
-            protocol, include_validation=True)
->>>>>>> 135b7170
         event_emitter = copy.copy(self._event_emitter)
         response_parser = botocore.parsers.create_parser(protocol)
-<<<<<<< HEAD
-
-        # Determine what region the user provided either via the
-        # region_name argument or the client_config.
-        if region_name is None:
-            if client_config and client_config.region_name is not None:
-                region_name = client_config.region_name
-
-        # Based on what the user provided use the scoped config file
-        # to determine if the region is going to change and what
-        # signature should be used.
-        signature_version, region_name = \
-            self._get_signature_version_and_region(
-                service_model, region_name, is_secure, scoped_config,
-                endpoint_url)
-
-        # Override the signature if the user specifies it in the client
-        # config.
-        if client_config and client_config.signature_version is not None:
-            signature_version = client_config.signature_version
-=======
-        verify = self._resolve_verify_value(verify, scoped_config)
         endpoint_bridge = ClientEndpointBridge(
             self._endpoint_resolver, scoped_config, client_config,
             service_model.metadata.get('signingName'))
         endpoint_config = endpoint_bridge.resolve(
             service_name, region_name, endpoint_url, is_secure)
->>>>>>> 135b7170
 
         # Override the user agent if specified in the client config.
         user_agent = self._user_agent
