# Copyright 2012-2014 Amazon.com, Inc. or its affiliates. All Rights Reserved.
#
# Licensed under the Apache License, Version 2.0 (the "License"). You
# may not use this file except in compliance with the License. A copy of
# the License is located at
#
# http://aws.amazon.com/apache2.0/
#
# or in the "license" file accompanying this file. This file is
# distributed on an "AS IS" BASIS, WITHOUT WARRANTIES OR CONDITIONS OF
# ANY KIND, either express or implied. See the License for the specific
# language governing permissions and limitations under the License.
import re
import time
import logging
import datetime
import hashlib
import binascii
import functools
import weakref
import random
import os
import socket
import cgi

import dateutil.parser
from dateutil.tz import tzutc

import botocore
import botocore.awsrequest
import botocore.httpsession
from botocore.compat import json, quote, zip_longest, urlsplit, urlunsplit
<<<<<<< HEAD
from botocore.compat import OrderedDict, six, urlparse, total_seconds
=======
from botocore.compat import OrderedDict, six, urlparse, get_tzinfo_options
>>>>>>> 808a388e
from botocore.vendored.six.moves.urllib.request import getproxies, proxy_bypass
from botocore.exceptions import (
    InvalidExpressionError, ConfigNotFound, InvalidDNSNameError, ClientError,
    MetadataRetrievalError, EndpointConnectionError, ReadTimeoutError,
    ConnectionClosedError, ConnectTimeoutError, SSOTokenLoadError,
    PendingAuthorizationExpiredError, UnsupportedS3ArnError,
    UnsupportedS3AccesspointConfigurationError
)

logger = logging.getLogger(__name__)
DEFAULT_METADATA_SERVICE_TIMEOUT = 1
METADATA_BASE_URL = 'http://169.254.169.254/'

# These are chars that do not need to be urlencoded.
# Based on rfc2986, section 2.3
SAFE_CHARS = '-._~'
LABEL_RE = re.compile(r'[a-z0-9][a-z0-9\-]*[a-z0-9]')
RETRYABLE_HTTP_ERRORS = (
    ReadTimeoutError, EndpointConnectionError, ConnectionClosedError,
    ConnectTimeoutError,
)
S3_ACCELERATE_WHITELIST = ['dualstack']


def ensure_boolean(val):
    """Ensures a boolean value if a string or boolean is provided

    For strings, the value for True/False is case insensitive
    """
    if isinstance(val, bool):
        return val
    else:
        return val.lower() == 'true'


def is_json_value_header(shape):
    """Determines if the provided shape is the special header type jsonvalue.

    :type shape: botocore.shape
    :param shape: Shape to be inspected for the jsonvalue trait.

    :return: True if this type is a jsonvalue, False otherwise
    :rtype: Bool
    """
    return (hasattr(shape, 'serialization') and
            shape.serialization.get('jsonvalue', False) and
            shape.serialization.get('location') == 'header' and
            shape.type_name == 'string')


def get_service_module_name(service_model):
    """Returns the module name for a service

    This is the value used in both the documentation and client class name
    """
    name = service_model.metadata.get(
        'serviceAbbreviation',
        service_model.metadata.get(
            'serviceFullName', service_model.service_name))
    name = name.replace('Amazon', '')
    name = name.replace('AWS', '')
    name = re.sub(r'\W+', '', name)
    return name


def normalize_url_path(path):
    if not path:
        return '/'
    return remove_dot_segments(path)


def remove_dot_segments(url):
    # RFC 3986, section 5.2.4 "Remove Dot Segments"
    # Also, AWS services require consecutive slashes to be removed,
    # so that's done here as well
    if not url:
        return ''
    input_url = url.split('/')
    output_list = []
    for x in input_url:
        if x and x != '.':
            if x == '..':
                if output_list:
                    output_list.pop()
            else:
                output_list.append(x)

    if url[0] == '/':
        first = '/'
    else:
        first = ''
    if url[-1] == '/' and output_list:
        last = '/'
    else:
        last = ''
    return first + '/'.join(output_list) + last


def validate_jmespath_for_set(expression):
    # Validates a limited jmespath expression to determine if we can set a
    # value based on it. Only works with dotted paths.
    if not expression or expression == '.':
        raise InvalidExpressionError(expression=expression)

    for invalid in ['[', ']', '*']:
        if invalid in expression:
            raise InvalidExpressionError(expression=expression)


def set_value_from_jmespath(source, expression, value, is_first=True):
    # This takes a (limited) jmespath-like expression & can set a value based
    # on it.
    # Limitations:
    # * Only handles dotted lookups
    # * No offsets/wildcards/slices/etc.
    if is_first:
        validate_jmespath_for_set(expression)

    bits = expression.split('.', 1)
    current_key, remainder = bits[0], bits[1] if len(bits) > 1 else ''

    if not current_key:
        raise InvalidExpressionError(expression=expression)

    if remainder:
        if current_key not in source:
            # We've got something in the expression that's not present in the
            # source (new key). If there's any more bits, we'll set the key
            # with an empty dictionary.
            source[current_key] = {}

        return set_value_from_jmespath(
            source[current_key],
            remainder,
            value,
            is_first=False
        )

    # If we're down to a single key, set it.
    source[current_key] = value


class _RetriesExceededError(Exception):
    """Internal exception used when the number of retries are exceeded."""
    pass


class BadIMDSRequestError(Exception):
    def __init__(self, request):
        self.request = request


class IMDSFetcher(object):

    _RETRIES_EXCEEDED_ERROR_CLS = _RetriesExceededError
    _TOKEN_PATH = 'latest/api/token'
    _TOKEN_TTL = '21600'

    def __init__(self, timeout=DEFAULT_METADATA_SERVICE_TIMEOUT,
                 num_attempts=1, base_url=METADATA_BASE_URL,
                 env=None, user_agent=None):
        self._timeout = timeout
        self._num_attempts = num_attempts
        self._base_url = base_url
        if env is None:
            env = os.environ.copy()
        self._disabled = env.get('AWS_EC2_METADATA_DISABLED', 'false').lower()
        self._disabled = self._disabled == 'true'
        self._user_agent = user_agent
        self._session = botocore.httpsession.URLLib3Session(
            timeout=self._timeout,
            proxies=get_environ_proxies(self._base_url),
        )

    def _fetch_metadata_token(self):
        self._assert_enabled()
        url = self._base_url + self._TOKEN_PATH
        headers = {
            'x-aws-ec2-metadata-token-ttl-seconds': self._TOKEN_TTL,
        }
        self._add_user_agent(headers)
        request = botocore.awsrequest.AWSRequest(
            method='PUT', url=url, headers=headers)
        for i in range(self._num_attempts):
            try:
                response = self._session.send(request.prepare())
                if response.status_code == 200:
                    return response.text
                elif response.status_code in (404, 403, 405):
                    return None
                elif response.status_code in (400,):
                    raise BadIMDSRequestError(request)
            except ReadTimeoutError:
                return None
            except RETRYABLE_HTTP_ERRORS as e:
                logger.debug(
                    "Caught retryable HTTP exception while making metadata "
                    "service request to %s: %s", url, e, exc_info=True)
        return None

    def _get_request(self, url_path, retry_func, token=None):
        """Make a get request to the Instance Metadata Service.

        :type url_path: str
        :param url_path: The path component of the URL to make a get request.
            This arg is appended to the base_url that was provided in the
            initializer.

        :type retry_func: callable
        :param retry_func: A function that takes the response as an argument
             and determines if it needs to retry. By default empty and non
             200 OK responses are retried.

        :type token: str
        :param token: Metadata token to send along with GET requests to IMDS.
        """
        self._assert_enabled()
        if retry_func is None:
            retry_func = self._default_retry
        url = self._base_url + url_path
        headers = {}
        if token is not None:
            headers['x-aws-ec2-metadata-token'] = token
        self._add_user_agent(headers)
        for i in range(self._num_attempts):
            try:
                request = botocore.awsrequest.AWSRequest(
                    method='GET', url=url, headers=headers)
                response = self._session.send(request.prepare())
                if not retry_func(response):
                    return response
            except RETRYABLE_HTTP_ERRORS as e:
                logger.debug(
                    "Caught retryable HTTP exception while making metadata "
                    "service request to %s: %s", url, e, exc_info=True)
        raise self._RETRIES_EXCEEDED_ERROR_CLS()

    def _add_user_agent(self, headers):
        if self._user_agent is not None:
            headers['User-Agent'] = self._user_agent

    def _assert_enabled(self):
        if self._disabled:
            logger.debug("Access to EC2 metadata has been disabled.")
            raise self._RETRIES_EXCEEDED_ERROR_CLS()

    def _default_retry(self, response):
        return (
            self._is_non_ok_response(response) or
            self._is_empty(response)
        )

    def _is_non_ok_response(self, response):
        if response.status_code != 200:
            self._log_imds_response(response, 'non-200', log_body=True)
            return True
        return False

    def _is_empty(self, response):
        if not response.content:
            self._log_imds_response(response, 'no body', log_body=True)
            return True
        return False

    def _log_imds_response(self, response, reason_to_log, log_body=False):
        statement = (
            "Metadata service returned %s response "
            "with status code of %s for url: %s"
        )
        logger_args = [
            reason_to_log, response.status_code, response.url
        ]
        if log_body:
            statement += ", content body: %s"
            logger_args.append(response.content)
        logger.debug(statement, *logger_args)


class InstanceMetadataFetcher(IMDSFetcher):
    _URL_PATH = 'latest/meta-data/iam/security-credentials/'
    _REQUIRED_CREDENTIAL_FIELDS = [
        'AccessKeyId', 'SecretAccessKey', 'Token', 'Expiration'
    ]

    def retrieve_iam_role_credentials(self):
        try:
            token = self._fetch_metadata_token()
            role_name = self._get_iam_role(token)
            credentials = self._get_credentials(role_name, token)
            if self._contains_all_credential_fields(credentials):
                return {
                    'role_name': role_name,
                    'access_key': credentials['AccessKeyId'],
                    'secret_key': credentials['SecretAccessKey'],
                    'token': credentials['Token'],
                    'expiry_time': credentials['Expiration'],
                }
            else:
                # IMDS can return a 200 response that has a JSON formatted
                # error message (i.e. if ec2 is not trusted entity for the
                # attached role). We do not necessarily want to retry for
                # these and we also do not necessarily want to raise a key
                # error. So at least log the problematic response and return
                # an empty dictionary to signal that it was not able to
                # retrieve credentials. These error will contain both a
                # Code and Message key.
                if 'Code' in credentials and 'Message' in credentials:
                    logger.debug('Error response received when retrieving'
                                 'credentials: %s.', credentials)
                return {}
        except self._RETRIES_EXCEEDED_ERROR_CLS:
            logger.debug("Max number of attempts exceeded (%s) when "
                         "attempting to retrieve data from metadata service.",
                         self._num_attempts)
        except BadIMDSRequestError as e:
            logger.debug("Bad IMDS request: %s", e.request)
        return {}

    def _get_iam_role(self, token=None):
        return self._get_request(
            url_path=self._URL_PATH,
            retry_func=self._needs_retry_for_role_name,
            token=token,
        ).text

    def _get_credentials(self, role_name, token=None):
        r = self._get_request(
            url_path=self._URL_PATH + role_name,
            retry_func=self._needs_retry_for_credentials,
            token=token,
        )
        return json.loads(r.text)

    def _is_invalid_json(self, response):
        try:
            json.loads(response.text)
            return False
        except ValueError:
            self._log_imds_response(response, 'invalid json')
            return True

    def _needs_retry_for_role_name(self, response):
        return (
            self._is_non_ok_response(response) or
            self._is_empty(response)
        )

    def _needs_retry_for_credentials(self, response):
        return (
            self._is_non_ok_response(response) or
            self._is_empty(response) or
            self._is_invalid_json(response)
        )

    def _contains_all_credential_fields(self, credentials):
        for field in self._REQUIRED_CREDENTIAL_FIELDS:
            if field not in credentials:
                logger.debug(
                    'Retrieved credentials is missing required field: %s',
                    field)
                return False
        return True


def merge_dicts(dict1, dict2, append_lists=False):
    """Given two dict, merge the second dict into the first.

    The dicts can have arbitrary nesting.

    :param append_lists: If true, instead of clobbering a list with the new
        value, append all of the new values onto the original list.
    """
    for key in dict2:
        if isinstance(dict2[key], dict):
            if key in dict1 and key in dict2:
                merge_dicts(dict1[key], dict2[key])
            else:
                dict1[key] = dict2[key]
        # If the value is a list and the ``append_lists`` flag is set,
        # append the new values onto the original list
        elif isinstance(dict2[key], list) and append_lists:
            # The value in dict1 must be a list in order to append new
            # values onto it.
            if key in dict1 and isinstance(dict1[key], list):
                dict1[key].extend(dict2[key])
            else:
                dict1[key] = dict2[key]
        else:
            # At scalar types, we iterate and merge the
            # current dict that we're on.
            dict1[key] = dict2[key]


def lowercase_dict(original):
    """Copies the given dictionary ensuring all keys are lowercase strings. """
    copy = {}
    for key in original:
        copy[key.lower()] = original[key]
    return copy


def parse_key_val_file(filename, _open=open):
    try:
        with _open(filename) as f:
            contents = f.read()
            return parse_key_val_file_contents(contents)
    except OSError:
        raise ConfigNotFound(path=filename)


def parse_key_val_file_contents(contents):
    # This was originally extracted from the EC2 credential provider, which was
    # fairly lenient in its parsing.  We only try to parse key/val pairs if
    # there's a '=' in the line.
    final = {}
    for line in contents.splitlines():
        if '=' not in line:
            continue
        key, val = line.split('=', 1)
        key = key.strip()
        val = val.strip()
        final[key] = val
    return final


def percent_encode_sequence(mapping, safe=SAFE_CHARS):
    """Urlencode a dict or list into a string.

    This is similar to urllib.urlencode except that:

    * It uses quote, and not quote_plus
    * It has a default list of safe chars that don't need
      to be encoded, which matches what AWS services expect.

    If any value in the input ``mapping`` is a list type,
    then each list element wil be serialized.  This is the equivalent
    to ``urlencode``'s ``doseq=True`` argument.

    This function should be preferred over the stdlib
    ``urlencode()`` function.

    :param mapping: Either a dict to urlencode or a list of
        ``(key, value)`` pairs.

    """
    encoded_pairs = []
    if hasattr(mapping, 'items'):
        pairs = mapping.items()
    else:
        pairs = mapping
    for key, value in pairs:
        if isinstance(value, list):
            for element in value:
                encoded_pairs.append('%s=%s' % (percent_encode(key),
                                                percent_encode(element)))
        else:
            encoded_pairs.append('%s=%s' % (percent_encode(key),
                                            percent_encode(value)))
    return '&'.join(encoded_pairs)


def percent_encode(input_str, safe=SAFE_CHARS):
    """Urlencodes a string.

    Whereas percent_encode_sequence handles taking a dict/sequence and
    producing a percent encoded string, this function deals only with
    taking a string (not a dict/sequence) and percent encoding it.

    If given the binary type, will simply URL encode it. If given the
    text type, will produce the binary type by UTF-8 encoding the
    text. If given something else, will convert it to the text type
    first.
    """
    # If its not a binary or text string, make it a text string.
    if not isinstance(input_str, (six.binary_type, six.text_type)):
        input_str = six.text_type(input_str)
    # If it's not bytes, make it bytes by UTF-8 encoding it.
    if not isinstance(input_str, six.binary_type):
        input_str = input_str.encode('utf-8')
    return quote(input_str, safe=safe)


def _parse_timestamp_with_tzinfo(value, tzinfo):
    """Parse timestamp with pluggable tzinfo options."""
    if isinstance(value, (int, float)):
        # Possibly an epoch time.
        return datetime.datetime.fromtimestamp(value, tzinfo())
    else:
        try:
            return datetime.datetime.fromtimestamp(float(value), tzinfo())
        except (TypeError, ValueError):
            pass
    try:
        # In certain cases, a timestamp marked with GMT can be parsed into a
        # different time zone, so here we provide a context which will
        # enforce that GMT == UTC.
        return dateutil.parser.parse(value, tzinfos={'GMT': tzutc()})
    except (TypeError, ValueError) as e:
        raise ValueError('Invalid timestamp "%s": %s' % (value, e))


def parse_timestamp(value):
    """Parse a timestamp into a datetime object.

    Supported formats:

        * iso8601
        * rfc822
        * epoch (value is an integer)

    This will return a ``datetime.datetime`` object.

    """
    for tzinfo in get_tzinfo_options():
        try:
            return _parse_timestamp_with_tzinfo(value, tzinfo)
        except OSError as e:
            logger.debug('Unable to parse timestamp with "%s" timezone info.',
                         tzinfo.__name__, exc_info=e)
    raise RuntimeError('Unable to calculate correct timezone offset for '
                       '"%s"' % value)


def parse_to_aware_datetime(value):
    """Converted the passed in value to a datetime object with tzinfo.

    This function can be used to normalize all timestamp inputs.  This
    function accepts a number of different types of inputs, but
    will always return a datetime.datetime object with time zone
    information.

    The input param ``value`` can be one of several types:

        * A datetime object (both naive and aware)
        * An integer representing the epoch time (can also be a string
          of the integer, i.e '0', instead of 0).  The epoch time is
          considered to be UTC.
        * An iso8601 formatted timestamp.  This does not need to be
          a complete timestamp, it can contain just the date portion
          without the time component.

    The returned value will be a datetime object that will have tzinfo.
    If no timezone info was provided in the input value, then UTC is
    assumed, not local time.

    """
    # This is a general purpose method that handles several cases of
    # converting the provided value to a string timestamp suitable to be
    # serialized to an http request. It can handle:
    # 1) A datetime.datetime object.
    if isinstance(value, datetime.datetime):
        datetime_obj = value
    else:
        # 2) A string object that's formatted as a timestamp.
        #    We document this as being an iso8601 timestamp, although
        #    parse_timestamp is a bit more flexible.
        datetime_obj = parse_timestamp(value)
    if datetime_obj.tzinfo is None:
        # I think a case would be made that if no time zone is provided,
        # we should use the local time.  However, to restore backwards
        # compat, the previous behavior was to assume UTC, which is
        # what we're going to do here.
        datetime_obj = datetime_obj.replace(tzinfo=tzutc())
    else:
        datetime_obj = datetime_obj.astimezone(tzutc())
    return datetime_obj


def datetime2timestamp(dt, default_timezone=None):
    """Calculate the timestamp based on the given datetime instance.

    :type dt: datetime
    :param dt: A datetime object to be converted into timestamp
    :type default_timezone: tzinfo
    :param default_timezone: If it is provided as None, we treat it as tzutc().
                             But it is only used when dt is a naive datetime.
    :returns: The timestamp
    """
    epoch = datetime.datetime(1970, 1, 1)
    if dt.tzinfo is None:
        if default_timezone is None:
            default_timezone = tzutc()
        dt = dt.replace(tzinfo=default_timezone)
    d = dt.replace(tzinfo=None) - dt.utcoffset() - epoch
    if hasattr(d, "total_seconds"):
        return d.total_seconds()  # Works in Python 2.7+
    return (d.microseconds + (d.seconds + d.days * 24 * 3600) * 10**6) / 10**6


def calculate_sha256(body, as_hex=False):
    """Calculate a sha256 checksum.

    This method will calculate the sha256 checksum of a file like
    object.  Note that this method will iterate through the entire
    file contents.  The caller is responsible for ensuring the proper
    starting position of the file and ``seek()``'ing the file back
    to its starting location if other consumers need to read from
    the file like object.

    :param body: Any file like object.  The file must be opened
        in binary mode such that a ``.read()`` call returns bytes.
    :param as_hex: If True, then the hex digest is returned.
        If False, then the digest (as binary bytes) is returned.

    :returns: The sha256 checksum

    """
    checksum = hashlib.sha256()
    for chunk in iter(lambda: body.read(1024 * 1024), b''):
        checksum.update(chunk)
    if as_hex:
        return checksum.hexdigest()
    else:
        return checksum.digest()


def calculate_tree_hash(body):
    """Calculate a tree hash checksum.

    For more information see:

    http://docs.aws.amazon.com/amazonglacier/latest/dev/checksum-calculations.html

    :param body: Any file like object.  This has the same constraints as
        the ``body`` param in calculate_sha256

    :rtype: str
    :returns: The hex version of the calculated tree hash

    """
    chunks = []
    required_chunk_size = 1024 * 1024
    sha256 = hashlib.sha256
    for chunk in iter(lambda: body.read(required_chunk_size), b''):
        chunks.append(sha256(chunk).digest())
    if not chunks:
        return sha256(b'').hexdigest()
    while len(chunks) > 1:
        new_chunks = []
        for first, second in _in_pairs(chunks):
            if second is not None:
                new_chunks.append(sha256(first + second).digest())
            else:
                # We're at the end of the list and there's no pair left.
                new_chunks.append(first)
        chunks = new_chunks
    return binascii.hexlify(chunks[0]).decode('ascii')


def _in_pairs(iterable):
    # Creates iterator that iterates over the list in pairs:
    # for a, b in _in_pairs([0, 1, 2, 3, 4]):
    #     print(a, b)
    #
    # will print:
    # 0, 1
    # 2, 3
    # 4, None
    shared_iter = iter(iterable)
    # Note that zip_longest is a compat import that uses
    # the itertools izip_longest.  This creates an iterator,
    # this call below does _not_ immediately create the list
    # of pairs.
    return zip_longest(shared_iter, shared_iter)


class CachedProperty(object):
    """A read only property that caches the initially computed value.

    This descriptor will only call the provided ``fget`` function once.
    Subsequent access to this property will return the cached value.

    """

    def __init__(self, fget):
        self._fget = fget

    def __get__(self, obj, cls):
        if obj is None:
            return self
        else:
            computed_value = self._fget(obj)
            obj.__dict__[self._fget.__name__] = computed_value
            return computed_value


class ArgumentGenerator(object):
    """Generate sample input based on a shape model.

    This class contains a ``generate_skeleton`` method that will take
    an input/output shape (created from ``botocore.model``) and generate
    a sample dictionary corresponding to the input/output shape.

    The specific values used are place holder values. For strings either an
    empty string or the member name can be used, for numbers 0 or 0.0 is used.
    The intended usage of this class is to generate the *shape* of the input
    structure.

    This can be useful for operations that have complex input shapes.
    This allows a user to just fill in the necessary data instead of
    worrying about the specific structure of the input arguments.

    Example usage::

        s = botocore.session.get_session()
        ddb = s.get_service_model('dynamodb')
        arg_gen = ArgumentGenerator()
        sample_input = arg_gen.generate_skeleton(
            ddb.operation_model('CreateTable').input_shape)
        print("Sample input for dynamodb.CreateTable: %s" % sample_input)

    """
    def __init__(self, use_member_names=False):
        self._use_member_names = use_member_names

    def generate_skeleton(self, shape):
        """Generate a sample input.

        :type shape: ``botocore.model.Shape``
        :param shape: The input shape.

        :return: The generated skeleton input corresponding to the
            provided input shape.

        """
        stack = []
        return self._generate_skeleton(shape, stack)

    def _generate_skeleton(self, shape, stack, name=''):
        stack.append(shape.name)
        try:
            if shape.type_name == 'structure':
                return self._generate_type_structure(shape, stack)
            elif shape.type_name == 'list':
                return self._generate_type_list(shape, stack)
            elif shape.type_name == 'map':
                return self._generate_type_map(shape, stack)
            elif shape.type_name == 'string':
                if self._use_member_names:
                    return name
                if shape.enum:
                    return random.choice(shape.enum)
                return ''
            elif shape.type_name in ['integer', 'long']:
                return 0
            elif shape.type_name == 'float':
                return 0.0
            elif shape.type_name == 'boolean':
                return True
            elif shape.type_name == 'timestamp':
                return datetime.datetime(1970, 1, 1, 0, 0, 0)
        finally:
            stack.pop()

    def _generate_type_structure(self, shape, stack):
        if stack.count(shape.name) > 1:
            return {}
        skeleton = OrderedDict()
        for member_name, member_shape in shape.members.items():
            skeleton[member_name] = self._generate_skeleton(
                member_shape, stack, name=member_name)
        return skeleton

    def _generate_type_list(self, shape, stack):
        # For list elements we've arbitrarily decided to
        # return two elements for the skeleton list.
        name = ''
        if self._use_member_names:
            name = shape.member.name
        return [
            self._generate_skeleton(shape.member, stack, name),
        ]

    def _generate_type_map(self, shape, stack):
        key_shape = shape.key
        value_shape = shape.value
        assert key_shape.type_name == 'string'
        return OrderedDict([
            ('KeyName', self._generate_skeleton(value_shape, stack)),
        ])


def is_valid_endpoint_url(endpoint_url):
    """Verify the endpoint_url is valid.

    :type endpoint_url: string
    :param endpoint_url: An endpoint_url.  Must have at least a scheme
        and a hostname.

    :return: True if the endpoint url is valid. False otherwise.

    """
    parts = urlsplit(endpoint_url)
    hostname = parts.hostname
    if hostname is None:
        return False
    if len(hostname) > 255:
        return False
    if hostname[-1] == ".":
        hostname = hostname[:-1]
    allowed = re.compile(
        r"^((?!-)[A-Z\d-]{1,63}(?<!-)\.)*((?!-)[A-Z\d-]{1,63}(?<!-))$",
        re.IGNORECASE)
    return allowed.match(hostname)


def check_dns_name(bucket_name):
    """
    Check to see if the ``bucket_name`` complies with the
    restricted DNS naming conventions necessary to allow
    access via virtual-hosting style.

    Even though "." characters are perfectly valid in this DNS
    naming scheme, we are going to punt on any name containing a
    "." character because these will cause SSL cert validation
    problems if we try to use virtual-hosting style addressing.
    """
    if '.' in bucket_name:
        return False
    n = len(bucket_name)
    if n < 3 or n > 63:
        # Wrong length
        return False
    match = LABEL_RE.match(bucket_name)
    if match is None or match.end() != len(bucket_name):
        return False
    return True


def fix_s3_host(request, signature_version, region_name,
                default_endpoint_url=None, **kwargs):
    """
    This handler looks at S3 requests just before they are signed.
    If there is a bucket name on the path (true for everything except
    ListAllBuckets) it checks to see if that bucket name conforms to
    the DNS naming conventions.  If it does, it alters the request to
    use ``virtual hosting`` style addressing rather than ``path-style``
    addressing.

    """
    if request.context.get('use_global_endpoint', False):
        default_endpoint_url = 's3.amazonaws.com'
    try:
        switch_to_virtual_host_style(
            request, signature_version, default_endpoint_url)
    except InvalidDNSNameError as e:
        bucket_name = e.kwargs['bucket_name']
        logger.debug('Not changing URI, bucket is not DNS compatible: %s',
                     bucket_name)


def switch_to_virtual_host_style(request, signature_version,
                                 default_endpoint_url=None, **kwargs):
    """
    This is a handler to force virtual host style s3 addressing no matter
    the signature version (which is taken in consideration for the default
    case). If the bucket is not DNS compatible an InvalidDNSName is thrown.

    :param request: A AWSRequest object that is about to be sent.
    :param signature_version: The signature version to sign with
    :param default_endpoint_url: The endpoint to use when switching to a
        virtual style. If None is supplied, the virtual host will be
        constructed from the url of the request.
    """
    if request.auth_path is not None:
        # The auth_path has already been applied (this may be a
        # retried request).  We don't need to perform this
        # customization again.
        return
    elif _is_get_bucket_location_request(request):
        # For the GetBucketLocation response, we should not be using
        # the virtual host style addressing so we can avoid any sigv4
        # issues.
        logger.debug("Request is GetBucketLocation operation, not checking "
                     "for DNS compatibility.")
        return
    parts = urlsplit(request.url)
    request.auth_path = parts.path
    path_parts = parts.path.split('/')

    # Retrieve what the endpoint we will be prepending the bucket name to.
    if default_endpoint_url is None:
        default_endpoint_url = parts.netloc

    if len(path_parts) > 1:
        bucket_name = path_parts[1]
        if not bucket_name:
            # If the bucket name is empty we should not be checking for
            # dns compatibility.
            return
        logger.debug('Checking for DNS compatible bucket for: %s',
                     request.url)
        if check_dns_name(bucket_name):
            # If the operation is on a bucket, the auth_path must be
            # terminated with a '/' character.
            if len(path_parts) == 2:
                if request.auth_path[-1] != '/':
                    request.auth_path += '/'
            path_parts.remove(bucket_name)
            # At the very least the path must be a '/', such as with the
            # CreateBucket operation when DNS style is being used. If this
            # is not used you will get an empty path which is incorrect.
            path = '/'.join(path_parts) or '/'
            global_endpoint = default_endpoint_url
            host = bucket_name + '.' + global_endpoint
            new_tuple = (parts.scheme, host, path,
                         parts.query, '')
            new_uri = urlunsplit(new_tuple)
            request.url = new_uri
            logger.debug('URI updated to: %s', new_uri)
        else:
            raise InvalidDNSNameError(bucket_name=bucket_name)


def _is_get_bucket_location_request(request):
    return request.url.endswith('?location')


def instance_cache(func):
    """Method decorator for caching method calls to a single instance.

    **This is not a general purpose caching decorator.**

    In order to use this, you *must* provide an ``_instance_cache``
    attribute on the instance.

    This decorator is used to cache method calls.  The cache is only
    scoped to a single instance though such that multiple instances
    will maintain their own cache.  In order to keep things simple,
    this decorator requires that you provide an ``_instance_cache``
    attribute on your instance.

    """
    func_name = func.__name__

    @functools.wraps(func)
    def _cache_guard(self, *args, **kwargs):
        cache_key = (func_name, args)
        if kwargs:
            kwarg_items = tuple(sorted(kwargs.items()))
            cache_key = (func_name, args, kwarg_items)
        result = self._instance_cache.get(cache_key)
        if result is not None:
            return result
        result = func(self, *args, **kwargs)
        self._instance_cache[cache_key] = result
        return result
    return _cache_guard


def switch_host_s3_accelerate(request, operation_name, **kwargs):
    """Switches the current s3 endpoint with an S3 Accelerate endpoint"""

    # Note that when registered the switching of the s3 host happens
    # before it gets changed to virtual. So we are not concerned with ensuring
    # that the bucket name is translated to the virtual style here and we
    # can hard code the Accelerate endpoint.
    parts = urlsplit(request.url).netloc.split('.')
    parts = [p for p in parts if p in S3_ACCELERATE_WHITELIST]
    endpoint = 'https://s3-accelerate.'
    if len(parts) > 0:
        endpoint += '.'.join(parts) + '.'
    endpoint += 'amazonaws.com'

    if operation_name in ['ListBuckets', 'CreateBucket', 'DeleteBucket']:
        return
    _switch_hosts(request, endpoint,  use_new_scheme=False)


def switch_host_with_param(request, param_name):
    """Switches the host using a parameter value from a JSON request body"""
    request_json = json.loads(request.data.decode('utf-8'))
    if request_json.get(param_name):
        new_endpoint = request_json[param_name]
        _switch_hosts(request, new_endpoint)


def _switch_hosts(request, new_endpoint, use_new_scheme=True):
    final_endpoint = _get_new_endpoint(
        request.url, new_endpoint, use_new_scheme)
    request.url = final_endpoint


def _get_new_endpoint(original_endpoint, new_endpoint, use_new_scheme=True):
    new_endpoint_components = urlsplit(new_endpoint)
    original_endpoint_components = urlsplit(original_endpoint)
    scheme = original_endpoint_components.scheme
    if use_new_scheme:
        scheme = new_endpoint_components.scheme
    final_endpoint_components = (
        scheme,
        new_endpoint_components.netloc,
        original_endpoint_components.path,
        original_endpoint_components.query,
        ''
    )
    final_endpoint = urlunsplit(final_endpoint_components)
    logger.debug('Updating URI from %s to %s' % (
        original_endpoint, final_endpoint))
    return final_endpoint


def deep_merge(base, extra):
    """Deeply two dictionaries, overriding existing keys in the base.

    :param base: The base dictionary which will be merged into.
    :param extra: The dictionary to merge into the base. Keys from this
        dictionary will take precedence.
    """
    for key in extra:
        # If the key represents a dict on both given dicts, merge the sub-dicts
        if key in base and isinstance(base[key], dict)\
                and isinstance(extra[key], dict):
            deep_merge(base[key], extra[key])
            continue

        # Otherwise, set the key on the base to be the value of the extra.
        base[key] = extra[key]


def hyphenize_service_id(service_id):
    """Translate the form used for event emitters.

    :param service_id: The service_id to convert.
    """
    return service_id.replace(' ', '-').lower()


class S3RegionRedirector(object):
    def __init__(self, endpoint_bridge, client, cache=None):
        self._endpoint_resolver = endpoint_bridge
        self._cache = cache
        if self._cache is None:
            self._cache = {}

        # This needs to be a weak ref in order to prevent memory leaks on
        # python 2.6
        self._client = weakref.proxy(client)

    def register(self, event_emitter=None):
        emitter = event_emitter or self._client.meta.events
        emitter.register('needs-retry.s3', self.redirect_from_error)
        emitter.register('before-call.s3', self.set_request_url)
        emitter.register('before-parameter-build.s3',
                         self.redirect_from_cache)

    def redirect_from_error(self, request_dict, response, operation, **kwargs):
        """
        An S3 request sent to the wrong region will return an error that
        contains the endpoint the request should be sent to. This handler
        will add the redirect information to the signing context and then
        redirect the request.
        """
        if response is None:
            # This could be none if there was a ConnectionError or other
            # transport error.
            return

        if self._is_s3_accesspoint(request_dict.get('context', {})):
            logger.debug(
                'S3 request was previously to an accesspoint, not redirecting.'
            )
            return

        if request_dict.get('context', {}).get('s3_redirected'):
            logger.debug(
                'S3 request was previously redirected, not redirecting.')
            return

        error = response[1].get('Error', {})
        error_code = error.get('Code')
        response_metadata = response[1].get('ResponseMetadata', {})

        # We have to account for 400 responses because
        # if we sign a Head* request with the wrong region,
        # we'll get a 400 Bad Request but we won't get a
        # body saying it's an "AuthorizationHeaderMalformed".
        is_special_head_object = (
            error_code in ['301', '400'] and
            operation.name == 'HeadObject'
        )
        is_special_head_bucket = (
            error_code in ['301', '400'] and
            operation.name == 'HeadBucket' and
            'x-amz-bucket-region' in response_metadata.get('HTTPHeaders', {})
        )
        is_wrong_signing_region = (
            error_code == 'AuthorizationHeaderMalformed' and
            'Region' in error
        )
        is_redirect_status = response[0] is not None and \
            response[0].status_code in [301, 302, 307]
        is_permanent_redirect = error_code == 'PermanentRedirect'
        if not any([is_special_head_object, is_wrong_signing_region,
                    is_permanent_redirect, is_special_head_bucket,
                    is_redirect_status]):
            return

        bucket = request_dict['context']['signing']['bucket']
        client_region = request_dict['context'].get('client_region')
        new_region = self.get_bucket_region(bucket, response)

        if new_region is None:
            logger.debug(
                "S3 client configured for region %s but the bucket %s is not "
                "in that region and the proper region could not be "
                "automatically determined." % (client_region, bucket))
            return

        logger.debug(
            "S3 client configured for region %s but the bucket %s is in region"
            " %s; Please configure the proper region to avoid multiple "
            "unnecessary redirects and signing attempts." % (
                client_region, bucket, new_region))
        endpoint = self._endpoint_resolver.resolve('s3', new_region)
        endpoint = endpoint['endpoint_url']

        signing_context = {
            'region': new_region,
            'bucket': bucket,
            'endpoint': endpoint
        }
        request_dict['context']['signing'] = signing_context

        self._cache[bucket] = signing_context
        self.set_request_url(request_dict, request_dict['context'])

        request_dict['context']['s3_redirected'] = True

        # Return 0 so it doesn't wait to retry
        return 0

    def get_bucket_region(self, bucket, response):
        """
        There are multiple potential sources for the new region to redirect to,
        but they aren't all universally available for use. This will try to
        find region from response elements, but will fall back to calling
        HEAD on the bucket if all else fails.

        :param bucket: The bucket to find the region for. This is necessary if
            the region is not available in the error response.
        :param response: A response representing a service request that failed
            due to incorrect region configuration.
        """
        # First try to source the region from the headers.
        service_response = response[1]
        response_headers = service_response['ResponseMetadata']['HTTPHeaders']
        if 'x-amz-bucket-region' in response_headers:
            return response_headers['x-amz-bucket-region']

        # Next, check the error body
        region = service_response.get('Error', {}).get('Region', None)
        if region is not None:
            return region

        # Finally, HEAD the bucket. No other choice sadly.
        try:
            response = self._client.head_bucket(Bucket=bucket)
            headers = response['ResponseMetadata']['HTTPHeaders']
        except ClientError as e:
            headers = e.response['ResponseMetadata']['HTTPHeaders']

        region = headers.get('x-amz-bucket-region', None)
        return region

    def set_request_url(self, params, context, **kwargs):
        endpoint = context.get('signing', {}).get('endpoint', None)
        if endpoint is not None:
            params['url'] = _get_new_endpoint(params['url'], endpoint, False)

    def redirect_from_cache(self, params, context, **kwargs):
        """
        This handler retrieves a given bucket's signing context from the cache
        and adds it into the request context.
        """
        if self._is_s3_accesspoint(context):
            return
        bucket = params.get('Bucket')
        signing_context = self._cache.get(bucket)
        if signing_context is not None:
            context['signing'] = signing_context
        else:
            context['signing'] = {'bucket': bucket}

    def _is_s3_accesspoint(self, context):
        return 's3_accesspoint' in context


class InvalidArnException(ValueError):
    pass


class ArnParser(object):
    def parse_arn(self, arn):
        arn_parts = arn.split(':', 5)
        if len(arn_parts) < 6:
            raise InvalidArnException(
                'Provided ARN: %s must be of the format: '
                'arn:partition:service:region:account:resource' % arn
            )
        return {
            'partition': arn_parts[1],
            'service': arn_parts[2],
            'region': arn_parts[3],
            'account': arn_parts[4],
            'resource': arn_parts[5],
        }


class S3ArnParamHandler(object):
    _ACCESSPOINT_RESOURCE_REGEX = re.compile(
        r'^accesspoint[/:](?P<resource_name>.+)$'
    )
    _BLACKLISTED_OPERATIONS = [
        'CreateBucket'
    ]

    def __init__(self, arn_parser=None):
        self._arn_parser = arn_parser
        if arn_parser is None:
            self._arn_parser = ArnParser()

    def register(self, event_emitter):
        event_emitter.register('before-parameter-build.s3', self.handle_arn)

    def handle_arn(self, params, model, context, **kwargs):
        if model.name in self._BLACKLISTED_OPERATIONS:
            return
        arn_details = self._get_arn_details_from_bucket_param(params)
        if arn_details is None:
            return
        if arn_details['resource_type'] == 'accesspoint':
            self._store_accesspoint(params, context, arn_details)

    def _get_arn_details_from_bucket_param(self, params):
        if 'Bucket' in params:
            try:
                arn = params['Bucket']
                arn_details = self._arn_parser.parse_arn(arn)
                self._add_resource_type_and_name(arn, arn_details)
                return arn_details
            except InvalidArnException:
                pass
        return None

    def _add_resource_type_and_name(self, arn, arn_details):
        match = self._ACCESSPOINT_RESOURCE_REGEX.match(arn_details['resource'])
        if match:
            arn_details['resource_type'] = 'accesspoint'
            arn_details['resource_name'] = match.group('resource_name')
        else:
            raise UnsupportedS3ArnError(arn=arn)

    def _store_accesspoint(self, params, context, arn_details):
        # Ideally the access-point would be stored as a parameter in the
        # request where the serializer would then know how to serialize it,
        # but access-points are not modeled in S3 operations so it would fail
        # validation. Instead, we set the access-point to the bucket parameter
        # to have some value set when serializing the request and additional
        # information on the context from the arn to use in forming the
        # access-point endpoint.
        params['Bucket'] = arn_details['resource_name']
        context['s3_accesspoint'] = {
            'name': arn_details['resource_name'],
            'account': arn_details['account'],
            'partition': arn_details['partition'],
            'region': arn_details['region'],
        }


class S3EndpointSetter(object):
    _DEFAULT_PARTITION = 'aws'
    _DEFAULT_DNS_SUFFIX = 'amazonaws.com'

    def __init__(self, endpoint_resolver, region=None,
                 s3_config=None, endpoint_url=None, partition=None):
        self._endpoint_resolver = endpoint_resolver
        self._region = region
        self._s3_config = s3_config
        if s3_config is None:
            self._s3_config = {}
        self._endpoint_url = endpoint_url
        self._partition = partition
        if partition is None:
            self._partition = self._DEFAULT_PARTITION

    def register(self, event_emitter):
        event_emitter.register('before-sign.s3', self.set_endpoint)

    def set_endpoint(self, request, **kwargs):
        if self._use_accesspoint_endpoint(request):
            self._validate_accesspoint_supported(request)
            region_name = self._resolve_region_for_accesspoint_endpoint(
                request)
            self._switch_to_accesspoint_endpoint(request, region_name)
            return
        if self._use_accelerate_endpoint:
            switch_host_s3_accelerate(request=request, **kwargs)
        if self._s3_addressing_handler:
            self._s3_addressing_handler(request=request, **kwargs)

    def _use_accesspoint_endpoint(self, request):
        return 's3_accesspoint' in request.context

    def _validate_accesspoint_supported(self, request):
        if self._endpoint_url:
            raise UnsupportedS3AccesspointConfigurationError(
                msg=(
                    'Client cannot use a custom "endpoint_url" when '
                    'specifying an access-point ARN.'
                )
            )
        if self._use_accelerate_endpoint:
            raise UnsupportedS3AccesspointConfigurationError(
                msg=(
                    'Client does not support s3 accelerate configuration '
                    'when and access-point ARN is specified.'
                )
            )
        request_partion = request.context['s3_accesspoint']['partition']
        if request_partion != self._partition:
            raise UnsupportedS3AccesspointConfigurationError(
                msg=(
                    'Client is configured for "%s" partition, but access-point'
                    ' ARN provided is for "%s" partition. The client and '
                    ' access-point partition must be the same.' % (
                        self._partition, request_partion)
                )
            )

    def _resolve_region_for_accesspoint_endpoint(self, request):
        if self._s3_config.get('use_arn_region', True):
            accesspoint_region = request.context['s3_accesspoint']['region']
            # If we are using the region from the access point,
            # we will also want to make sure that we set it as the
            # signing region as well
            self._override_signing_region(request, accesspoint_region)
            return accesspoint_region
        return self._region

    def _switch_to_accesspoint_endpoint(self, request, region_name):
        original_components = urlsplit(request.url)
        accesspoint_endpoint = urlunsplit((
            original_components.scheme,
            self._get_accesspoint_netloc(request.context, region_name),
            self._get_accesspoint_path(
                original_components.path, request.context),
            original_components.query,
            ''
        ))
        logger.debug(
            'Updating URI from %s to %s' % (request.url, accesspoint_endpoint))
        request.url = accesspoint_endpoint

    def _get_accesspoint_netloc(self, request_context, region_name):
        s3_accesspoint = request_context['s3_accesspoint']
        accesspoint_netloc_components = [
            '%s-%s' % (s3_accesspoint['name'], s3_accesspoint['account']),
            's3-accesspoint'
        ]
        if self._s3_config.get('use_dualstack_endpoint'):
            accesspoint_netloc_components.append('dualstack')
        accesspoint_netloc_components.extend(
            [
                region_name,
                self._get_dns_suffix(region_name)
            ]
        )
        return '.'.join(accesspoint_netloc_components)

    def _get_accesspoint_path(self, original_path, request_context):
        # The Bucket parameter was substituted with the access-point name as
        # some value was required in serializing the bucket name. Now that
        # we are making the request directly to the access point, we will
        # want to remove that access-point name from the path.
        name = request_context['s3_accesspoint']['name']
        # All S3 operations require at least a / in their path.
        return original_path.replace('/' + name, '', 1) or '/'

    def _get_dns_suffix(self, region_name):
        resolved = self._endpoint_resolver.construct_endpoint(
            's3', region_name)
        dns_suffix = self._DEFAULT_DNS_SUFFIX
        if resolved and 'dnsSuffix' in resolved:
            dns_suffix = resolved['dnsSuffix']
        return dns_suffix

    def _override_signing_region(self, request, region_name):
        signing_context = {
            'region': region_name,
        }
        # S3SigV4Auth will use the context['signing']['region'] value to
        # sign with if present. This is used by the Bucket redirector
        # as well but we should be fine because the redirector is never
        # used in combination with the accesspoint setting logic.
        request.context['signing'] = signing_context


    @CachedProperty
    def _use_accelerate_endpoint(self):
        # Enable accelerate if the configuration is set to to true or the
        # endpoint being used matches one of the accelerate endpoints.

        # Accelerate has been explicitly configured.
        if self._s3_config.get('use_accelerate_endpoint'):
            return True

        # Accelerate mode is turned on automatically if an endpoint url is
        # provided that matches the accelerate scheme.
        if self._endpoint_url is None:
            return False

        # Accelerate is only valid for Amazon endpoints.
        netloc = urlsplit(self._endpoint_url).netloc
        if not netloc.endswith('amazonaws.com'):
            return False

        # The first part of the url should always be s3-accelerate.
        parts = netloc.split('.')
        if parts[0] != 's3-accelerate':
            return False

        # Url parts between 's3-accelerate' and 'amazonaws.com' which
        # represent different url features.
        feature_parts = parts[1:-2]

        # There should be no duplicate url parts.
        if len(feature_parts) != len(set(feature_parts)):
            return False

        # Remaining parts must all be in the whitelist.
        return all(p in S3_ACCELERATE_WHITELIST for p in feature_parts)

    @CachedProperty
    def _addressing_style(self):
        # Use virtual host style addressing if accelerate is enabled or if
        # the given endpoint url is an accelerate endpoint.
        if self._use_accelerate_endpoint:
            return 'virtual'

        # If a particular addressing style is configured, use it.
        configured_addressing_style = self._s3_config.get('addressing_style')
        if configured_addressing_style:
            return configured_addressing_style

    @CachedProperty
    def _s3_addressing_handler(self):
        # If virtual host style was configured, use it regardless of whether
        # or not the bucket looks dns compatible.
        if self._addressing_style == 'virtual':
            logger.debug("Using S3 virtual host style addressing.")
            return switch_to_virtual_host_style

        # If path style is configured, no additional steps are needed. If
        # endpoint_url was specified, don't default to virtual. We could
        # potentially default provided endpoint urls to virtual hosted
        # style, but for now it is avoided.
        if self._addressing_style == 'path' or self._endpoint_url is not None:
            logger.debug("Using S3 path style addressing.")
            return None

        logger.debug("Defaulting to S3 virtual host style addressing with "
                     "path style addressing fallback.")

        # By default, try to use virtual style with path fallback.
        return fix_s3_host


class ContainerMetadataFetcher(object):

    TIMEOUT_SECONDS = 2
    RETRY_ATTEMPTS = 3
    SLEEP_TIME = 1
    IP_ADDRESS = '169.254.170.2'
    _ALLOWED_HOSTS = [IP_ADDRESS, 'localhost', '127.0.0.1']

    def __init__(self, session=None, sleep=time.sleep):
        if session is None:
            session = botocore.httpsession.URLLib3Session(
                timeout=self.TIMEOUT_SECONDS
            )
        self._session = session
        self._sleep = sleep

    def retrieve_full_uri(self, full_url, headers=None):
        """Retrieve JSON metadata from container metadata.

        :type full_url: str
        :param full_url: The full URL of the metadata service.
            This should include the scheme as well, e.g
            "http://localhost:123/foo"

        """
        self._validate_allowed_url(full_url)
        return self._retrieve_credentials(full_url, headers)

    def _validate_allowed_url(self, full_url):
        parsed = botocore.compat.urlparse(full_url)
        is_whitelisted_host = self._check_if_whitelisted_host(
            parsed.hostname)
        if not is_whitelisted_host:
            raise ValueError(
                "Unsupported host '%s'.  Can only "
                "retrieve metadata from these hosts: %s" %
                (parsed.hostname, ', '.join(self._ALLOWED_HOSTS)))

    def _check_if_whitelisted_host(self, host):
        if host in self._ALLOWED_HOSTS:
            return True
        return False

    def retrieve_uri(self, relative_uri):
        """Retrieve JSON metadata from ECS metadata.

        :type relative_uri: str
        :param relative_uri: A relative URI, e.g "/foo/bar?id=123"

        :return: The parsed JSON response.

        """
        full_url = self.full_url(relative_uri)
        return self._retrieve_credentials(full_url)

    def _retrieve_credentials(self, full_url, extra_headers=None):
        headers = {'Accept': 'application/json'}
        if extra_headers is not None:
            headers.update(extra_headers)
        attempts = 0
        while True:
            try:
                return self._get_response(
                    full_url, headers, self.TIMEOUT_SECONDS)
            except MetadataRetrievalError as e:
                logger.debug("Received error when attempting to retrieve "
                             "container metadata: %s", e, exc_info=True)
                self._sleep(self.SLEEP_TIME)
                attempts += 1
                if attempts >= self.RETRY_ATTEMPTS:
                    raise

    def _get_response(self, full_url, headers, timeout):
        try:
            AWSRequest = botocore.awsrequest.AWSRequest
            request = AWSRequest(method='GET', url=full_url, headers=headers)
            response = self._session.send(request.prepare())
            response_text = response.content.decode('utf-8')
            if response.status_code != 200:
                raise MetadataRetrievalError(
                    error_msg=(
                        "Received non 200 response (%s) from ECS metadata: %s"
                    ) % (response.status_code, response_text))
            try:
                return json.loads(response_text)
            except ValueError:
                error_msg = (
                    "Unable to parse JSON returned from ECS metadata services"
                )
                logger.debug('%s:%s', error_msg, response_text)
                raise MetadataRetrievalError(error_msg=error_msg)
        except RETRYABLE_HTTP_ERRORS as e:
            error_msg = ("Received error when attempting to retrieve "
                         "ECS metadata: %s" % e)
            raise MetadataRetrievalError(error_msg=error_msg)

    def full_url(self, relative_uri):
        return 'http://%s%s' % (self.IP_ADDRESS, relative_uri)


def get_environ_proxies(url):
    if should_bypass_proxies(url):
        return {}
    else:
        return getproxies()


def should_bypass_proxies(url):
    """
    Returns whether we should bypass proxies or not.
    """
    # NOTE: requests allowed for ip/cidr entries in no_proxy env that we don't
    # support current as urllib only checks DNS suffix
    # If the system proxy settings indicate that this URL should be bypassed,
    # don't proxy.
    # The proxy_bypass function is incredibly buggy on OS X in early versions
    # of Python 2.6, so allow this call to fail. Only catch the specific
    # exceptions we've seen, though: this call failing in other ways can reveal
    # legitimate problems.
    try:
        if proxy_bypass(urlparse(url).netloc):
            return True
    except (TypeError, socket.gaierror):
        pass

    return False


def get_encoding_from_headers(headers, default='ISO-8859-1'):
    """Returns encodings from given HTTP Header Dict.

    :param headers: dictionary to extract encoding from.
    :param default: default encoding if the content-type is text
    """

    content_type = headers.get('content-type')

    if not content_type:
        return None

    content_type, params = cgi.parse_header(content_type)

    if 'charset' in params:
        return params['charset'].strip("'\"")

    if 'text' in content_type:
        return default


class FileWebIdentityTokenLoader(object):
    def __init__(self, web_identity_token_path, _open=open):
        self._web_identity_token_path = web_identity_token_path
        self._open = _open

    def __call__(self):
        with self._open(self._web_identity_token_path) as token_file:
            return token_file.read()


class SSOTokenFetcher(object):
    # The device flow RFC defines the slow down delay to be an additional
    # 5 seconds:
    # https://tools.ietf.org/html/draft-ietf-oauth-device-flow-15#section-3.5
    _SLOW_DOWN_DELAY = 5
    # The default interval of 5 is also defined in the RFC (see above link)
    _DEFAULT_INTERVAL = 5
    _EXPIRY_WINDOW = 15 * 60
    _CLIENT_REGISTRATION_TYPE = 'public'
    _GRANT_TYPE = 'urn:ietf:params:oauth:grant-type:device_code'

    def __init__(
            self, sso_region, client_creator, cache=None,
            on_pending_authorization=None, time_fetcher=None, sleep=None,
    ):
        self._sso_region = sso_region
        self._client_creator = client_creator
        self._on_pending_authorization = on_pending_authorization

        if time_fetcher is None:
            time_fetcher = self._utc_now
        self._time_fetcher = time_fetcher

        if sleep is None:
            sleep = time.sleep
        self._sleep = sleep

        if cache is None:
            cache = {}
        self._cache = cache

    def _utc_now(self):
        return datetime.datetime.now(tzutc())

    def _parse_if_needed(self, value):
        if isinstance(value, datetime.datetime):
            return value
        return dateutil.parser.parse(value)

    def _is_expired(self, response):
        end_time = self._parse_if_needed(response['expiresAt'])
        seconds = total_seconds(end_time - self._time_fetcher())
        return seconds < self._EXPIRY_WINDOW

    @CachedProperty
    def _client(self):
        config = botocore.config.Config(
            region_name=self._sso_region,
            signature_version=botocore.UNSIGNED,
        )
        return self._client_creator('sso-oidc', config=config)

    def _register_client(self):
        timestamp = datetime2timestamp(self._time_fetcher())
        response = self._client.register_client(
            # NOTE: As far as I know client name will never be returned to the
            # user. For now we'll just use botocore-client with the timestamp.
            clientName='botocore-client-%s' % int(timestamp),
            clientType=self._CLIENT_REGISTRATION_TYPE,
        )
        expires_at = response['clientSecretExpiresAt']
        expires_at = datetime.datetime.fromtimestamp(expires_at, tzutc())
        registration = {
            'clientId': response['clientId'],
            'clientSecret': response['clientSecret'],
            'expiresAt': expires_at,
        }
        return registration

    def _registration(self):
        # Registration with the OIDC endpoint is regional, is good for roughly
        # 90 days, and can be shared. This is currently scoped to individual
        # tools and as such each tool has their own cached client id.
        cache_key = 'botocore-client-id-%s' % self._sso_region
        if cache_key in self._cache:
            registration = self._cache[cache_key]
            if not self._is_expired(registration):
                return registration

        registration = self._register_client()
        self._cache[cache_key] = registration
        return registration

    def _authorize_client(self, start_url, registration):
        # NOTE: The authorization response is not cached. These responses are
        # short lived (currently only 10 minutes) and can only be exchanged for
        # a token once. Having multiple clients share this is problematic.
        response = self._client.start_device_authorization(
            clientId=registration['clientId'],
            clientSecret=registration['clientSecret'],
            startUrl=start_url,
        )
        expires_in = datetime.timedelta(seconds=response['expiresIn'])
        authorization = {
            'deviceCode': response['deviceCode'],
            'userCode': response['userCode'],
            'verificationUri': response['verificationUri'],
            'verificationUriComplete': response['verificationUriComplete'],
            'expiresAt': self._time_fetcher() + expires_in,
        }
        if 'interval' in response:
            authorization['interval'] = response['interval']
        return authorization

    def _poll_for_token(self, start_url):
        registration = self._registration()
        authorization = self._authorize_client(start_url, registration)

        if self._on_pending_authorization:
            # This callback can display the user code / verification URI
            # so the user knows the page to go to. Potentially, this call
            # back could even be used to auto open a browser.
            self._on_pending_authorization(**authorization)

        interval = authorization.get('interval', self._DEFAULT_INTERVAL)
        # NOTE: This loop currently relies on the service to either return
        # a valid token or a ExpiredTokenException to break the loop. If this
        # proves to be problematic it may be worth adding an additional
        # mechanism to control timing this loop out.
        while True:
            try:
                response = self._client.create_token(
                    grantType=self._GRANT_TYPE,
                    clientId=registration['clientId'],
                    clientSecret=registration['clientSecret'],
                    deviceCode=authorization['deviceCode'],
                )
                expires_in = datetime.timedelta(seconds=response['expiresIn'])
                token = {
                    'startUrl': start_url,
                    'region': self._sso_region,
                    'accessToken': response['accessToken'],
                    'expiresAt': self._time_fetcher() + expires_in
                }
                return token
            except self._client.exceptions.SlowDownException:
                interval += self._SLOW_DOWN_DELAY
            except self._client.exceptions.AuthorizationPendingException:
                pass
            except self._client.exceptions.ExpiredTokenException:
                raise PendingAuthorizationExpiredError()
            self._sleep(interval)

    def _token(self, start_url, force_refresh):
        cache_key = hashlib.sha1(start_url.encode('utf-8')).hexdigest()
        # Only obey the token cache if we are not forcing a refresh.
        if not force_refresh and cache_key in self._cache:
            token = self._cache[cache_key]
            if not self._is_expired(token):
                return token

        token = self._poll_for_token(start_url)
        self._cache[cache_key] = token
        return token

    def fetch_token(self, start_url, force_refresh=False):
        return self._token(start_url, force_refresh)


class SSOTokenLoader(object):
    def __init__(self, cache=None):
        if cache is None:
            cache = {}
        self._cache = cache

    def _generate_cache_key(self, start_url):
        return hashlib.sha1(start_url.encode('utf-8')).hexdigest()

    def __call__(self, start_url):
        cache_key = self._generate_cache_key(start_url)
        try:
            token = self._cache[cache_key]
            return token['accessToken']
        except KeyError:
            logger.debug('Failed to load SSO token:', exc_info=True)
            error_msg = (
                'The SSO access token has either expired or is otherwise '
                'invalid.'
            )
            raise SSOTokenLoadError(error_msg=error_msg)<|MERGE_RESOLUTION|>--- conflicted
+++ resolved
@@ -30,11 +30,9 @@
 import botocore.awsrequest
 import botocore.httpsession
 from botocore.compat import json, quote, zip_longest, urlsplit, urlunsplit
-<<<<<<< HEAD
-from botocore.compat import OrderedDict, six, urlparse, total_seconds
-=======
-from botocore.compat import OrderedDict, six, urlparse, get_tzinfo_options
->>>>>>> 808a388e
+from botocore.compat import (
+    OrderedDict, six, urlparse, total_seconds, get_tzinfo_options
+)
 from botocore.vendored.six.moves.urllib.request import getproxies, proxy_bypass
 from botocore.exceptions import (
     InvalidExpressionError, ConfigNotFound, InvalidDNSNameError, ClientError,
