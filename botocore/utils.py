--- conflicted
+++ resolved
@@ -35,13 +35,9 @@
 from botocore.exceptions import (
     InvalidExpressionError, ConfigNotFound, InvalidDNSNameError, ClientError,
     MetadataRetrievalError, EndpointConnectionError, ReadTimeoutError,
-<<<<<<< HEAD
     ConnectionClosedError, ConnectTimeoutError, SSOTokenLoadError,
-    PendingAuthorizationExpiredError,
-=======
-    ConnectionClosedError, ConnectTimeoutError, UnsupportedS3ArnError,
+    PendingAuthorizationExpiredError, UnsupportedS3ArnError,
     UnsupportedS3AccesspointConfigurationError
->>>>>>> 13362410
 )
 
 logger = logging.getLogger(__name__)
