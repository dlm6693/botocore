--- conflicted
+++ resolved
@@ -41,18 +41,12 @@
 from botocore.exceptions import (
     InvalidExpressionError, ConfigNotFound, InvalidDNSNameError, ClientError,
     MetadataRetrievalError, EndpointConnectionError, ReadTimeoutError,
-<<<<<<< HEAD
     ConnectionClosedError, ConnectTimeoutError, SSOTokenLoadError,
     PendingAuthorizationExpiredError, UnsupportedS3ArnError,
     UnsupportedS3AccesspointConfigurationError, InvalidRegionError,
     UnsupportedOutpostResourceError,
-=======
-    ConnectionClosedError, ConnectTimeoutError, UnsupportedS3ArnError,
-    UnsupportedS3AccesspointConfigurationError, SSOTokenLoadError,
-    InvalidRegionError, InvalidIMDSEndpointError, UnsupportedOutpostResourceError,
->>>>>>> c6205e5f
     UnsupportedS3ControlConfigurationError, UnsupportedS3ControlArnError,
-    InvalidHostLabelError, HTTPClientError
+    InvalidHostLabelError, InvalidIMDSEndpointError, HTTPClientError,
 )
 from urllib3.exceptions import LocationParseError
 
