# Copyright (c) 2012-2013 Mitch Garnaat http://garnaat.org/
# Copyright 2012-2014 Amazon.com, Inc. or its affiliates. All Rights Reserved.
#
# Licensed under the Apache License, Version 2.0 (the "License"). You
# may not use this file except in compliance with the License. A copy of
# the License is located at
#
# http://aws.amazon.com/apache2.0/
#
# or in the "license" file accompanying this file. This file is
# distributed on an "AS IS" BASIS, WITHOUT WARRANTIES OR CONDITIONS OF
# ANY KIND, either express or implied. See the License for the specific
# language governing permissions and limitations under the License.

import os
import re
import logging

<<<<<<< HEAD

__version__ = '1.3.24'
=======
__version__ = '1.3.25'
>>>>>>> e87a3968


class NullHandler(logging.Handler):
    def emit(self, record):
        pass

# Configure default logger to do nothing
log = logging.getLogger('botocore')
log.addHandler(NullHandler())


_first_cap_regex = re.compile('(.)([A-Z][a-z]+)')
_number_cap_regex = re.compile('([a-z])([0-9]+)')
_end_cap_regex = re.compile('([a-z0-9])([A-Z])')
# The regex below handles the special case where some acryonym
# name is pluralized, e.g GatewayARNs, ListWebACLs, SomeCNAMEs.
_special_case_transform = re.compile('[A-Z]{3,}s$')
# Prepopulate the cache with special cases that don't match
# our regular transformation.
_xform_cache = {
    ('CreateCachediSCSIVolume', '_'): 'create_cached_iscsi_volume',
    ('CreateCachediSCSIVolume', '-'): 'create-cached-iscsi-volume',
    ('DescribeCachediSCSIVolumes', '_'): 'describe_cached_iscsi_volumes',
    ('DescribeCachediSCSIVolumes', '-'): 'describe-cached-iscsi-volumes',
    ('DescribeStorediSCSIVolumes', '_'): 'describe_stored_iscsi_volumes',
    ('DescribeStorediSCSIVolumes', '-'): 'describe-stored-iscsi-volumes',
    ('CreateStorediSCSIVolume', '_'): 'create_stored_iscsi_volume',
    ('CreateStorediSCSIVolume', '-'): 'create-stored-iscsi-volume',
}
ScalarTypes = ('string', 'integer', 'boolean', 'timestamp', 'float', 'double')

BOTOCORE_ROOT = os.path.dirname(os.path.abspath(__file__))

# Used to specify anonymous (unsigned) request signature
UNSIGNED = object()


def xform_name(name, sep='_', _xform_cache=_xform_cache):
    """Convert camel case to a "pythonic" name.

    If the name contains the ``sep`` character, then it is
    returned unchanged.

    """
    if sep in name:
        # If the sep is in the name, assume that it's already
        # transformed and return the string unchanged.
        return name
    key = (name, sep)
    if key not in _xform_cache:
        if _special_case_transform.search(name) is not None:
            is_special = _special_case_transform.search(name)
            matched = is_special.group()
            # Replace something like ARNs, ACLs with _arns, _acls.
            name = name[:-len(matched)] + sep + matched.lower()
        s1 = _first_cap_regex.sub(r'\1' + sep + r'\2', name)
        s2 = _number_cap_regex.sub(r'\1' + sep + r'\2', s1)
        transformed = _end_cap_regex.sub(r'\1' + sep + r'\2', s2).lower()
        _xform_cache[key] = transformed
    return _xform_cache[key]<|MERGE_RESOLUTION|>--- conflicted
+++ resolved
@@ -16,12 +16,7 @@
 import re
 import logging
 
-<<<<<<< HEAD
-
-__version__ = '1.3.24'
-=======
 __version__ = '1.3.25'
->>>>>>> e87a3968
 
 
 class NullHandler(logging.Handler):
